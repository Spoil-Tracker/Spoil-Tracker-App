import React, { useState, useCallback, useEffect } from 'react';
<<<<<<< HEAD
import {
  View,
  Text,
  TouchableOpacity,
  TextInput,
  Modal,
  StyleSheet,
  ScrollView,
} from 'react-native';
import { MaterialIcons, AntDesign, Feather } from '@expo/vector-icons';
import {
  doc,
  getDoc,
  getDocs,
  collection,
  arrayRemove,
  updateDoc,
  QueryDocumentSnapshot,
  DocumentData,
} from 'firebase/firestore';
import { onAuthStateChanged, getAuth } from 'firebase/auth'; // gets authentication from firebase
import { auth, db } from '../../../services/firebaseConfig';
import { useFocusEffect } from 'expo-router';
import { useTheme } from 'react-native-paper';

export default function FamilyManagementScreen() {
=======
import { View, Text, TouchableOpacity, TextInput, Modal, StyleSheet, ScrollView, Pressable } from 'react-native';
import { MaterialIcons, AntDesign } from '@expo/vector-icons';
import { doc, getDoc, getDocs, deleteDoc, collection, arrayRemove, updateDoc, arrayUnion} from 'firebase/firestore';
import { auth, db } from '../../../services/firebaseConfig';
import { useFocusEffect, useRouter } from 'expo-router';
import {
  createGroceryList,
  updateGroceryListIsFamily,
  updateGroceryListIsShared,
  fetchGroceryListByID,
  updateGroceryListName,
} from '@/components/GroceryList/GroceryListService';
import { getAccountByOwnerID, createAccount } from '@/components/Account/AccountService'
import { GroceryList, deleteGroceryList } from '@/components/GroceryList/GroceryListService';

export default function FamilyManagementScreen() {

  // ── Navigation & Auth ───────────────────────────────────────────────────────
  const router = useRouter();
  const currentUser = auth.currentUser;
  // ── Kitchen Items State & Handlers ─────────────────────────────────────────
>>>>>>> 8dc4e909
  const [kitchenItems, setKitchenItems] = useState([
    { name: 'Fridge', count: 35 },
    { name: 'Pantry', count: 15 },
    { name: 'Freezer', count: 20 },
    { name: 'Beverage', count: 26 },
  ]);
<<<<<<< HEAD
  const [isModalVisible, setModalVisible] = useState(false);
  const [newItemName, setNewItemName] = useState('');
  const [newItemCount, setNewItemCount] = useState('');
  const { colors } = useTheme(); // Adds dark mode
  const [username, setUsername] = useState('');

  const addKitchenItem = () => {
    if (newItemName.trim() && !isNaN(parseInt(newItemCount, 10))) {
      setKitchenItems([
        ...kitchenItems,
        { name: newItemName, count: parseInt(newItemCount, 10) },
      ]);
      setNewItemName('');
      setNewItemCount('');
      setModalVisible(false);
    }
  };

  const [groceryLists, setGroceryLists] = useState([
    'Grocery List 1',
    'Grocery List 2',
  ]);

  const [familyMembers, setFamilyMembers] = useState<string[]>([]);
  const [ownerID, setOwnerID] = useState('');
  const [usernamesMap, setUsernamesMap] = useState<{ [key: string]: string }>(
    {}
  );

  const [isGroceryModalVisible, setGroceryModalVisible] = useState(false);
  const [newGroceryName, setNewGroceryName] = useState('');

  const addGroceryList = () => {
    if (newGroceryName.trim()) {
      setGroceryLists([...groceryLists, newGroceryName]);
      setNewGroceryName('');
      setGroceryModalVisible(false);
    }
  };

  const currentUser = auth.currentUser;
  const [selectedNewOwner, setSelectedNewOwner] = useState('');
  const [showTransferOptions, setShowTransferOptions] = useState(false);

  // **Fetch Family Data */
  useFocusEffect(
    useCallback(() => {
      const fetchFamilyData = async () => {
        const currentUser = auth.currentUser;
        if (!currentUser) return;

        try {
          // Search for a family doc where this user is a member
          const familyQuerySnapshot = await getDocs(collection(db, 'family'));
          let foundFamily: QueryDocumentSnapshot<DocumentData> | undefined =
            familyQuerySnapshot.docs.find((docSnap) => {
              const data = docSnap.data() as {
                members: string[];
                owner_id: string;
              };
              return data.members?.includes(currentUser.uid);
            });

          if (!foundFamily) {
            console.log('No family document found for current user');
            return;
          }

          const data = foundFamily.data() as {
            members: string[];
            owner_id: string;
          };
          const members: string[] = data.members;
          const owner: string = data.owner_id;

          setFamilyMembers(members);
          setOwnerID(owner);

          // Fetch usernames from Firestore
          const usernames: { [key: string]: string } = {};
          await Promise.all(
            members.map(async (uid) => {
              const userSnap = await getDoc(doc(db, 'users', uid));
              usernames[uid] = userSnap.exists()
                ? userSnap.data().username
                : 'Unknown';
            })
          );

          setUsernamesMap(usernames);
        } catch (error) {
          console.error('Error fetching family data:', error);
        }
      };

      fetchFamilyData();
    }, [])
  );

  // fetches user's username to display on home
  useEffect(() => {
    const unsubscribe = onAuthStateChanged(auth, async (user) => {
      if (user) {
        try {
          const userDocRef = doc(db, 'users', user.uid);
          const userSnap = await getDoc(userDocRef);

          if (userSnap.exists()) {
            setUsername(userSnap.data().username);
          } else {
            console.warn('User document does not exist.');
=======
  const [newItemName, setNewItemName] = useState('');
  const [newItemCount, setNewItemCount] = useState('');
  const [isModalVisible, setModalVisible] = useState(false); // show add-kitchen modal
  // ── Shared Grocery Lists State & Handlers ───────────────────────────────────
  const [sharedListIds, setSharedListIds] = useState<string[]>([]);
  const [sharedLists, setSharedLists] = useState<GroceryList[]>([]);
  const [newSharedListName, setNewSharedListName] = useState('');
  const [isAddSharedModalVisible, setAddSharedModalVisible] = useState(false);
  // ── Name Editing State ───────────────────────────────────────────────
  const [editingIndex, setEditingIndex] = useState<number | null>(null);
  const [editingName, setEditingName] = useState('');
  // ── Family Membership & Ownership ───────────────────────────────────────────
  const [familyDocId, setFamilyDocId] = useState('');
  const [familyMembers, setFamilyMembers] = useState<string[]>([]);
  const [ownerID, setOwnerID] = useState('');
  const [usernamesMap, setUsernamesMap] = useState<Record<string, string>>({});
  // ── Transfer Ownership UI ───────────────────────────────────────────────────
  const [selectedNewOwner, setSelectedNewOwner] = useState('');
  const [showTransferOptions, setShowTransferOptions] = useState(false);
  // ── Family Deletion Confirmation Modal ─────────────────────────────────────
  const [showDeleteModal, setShowDeleteModal] = useState(false);

  const addKitchenItem = () => {
    const count = parseInt(newItemCount, 10);
    if (!newItemName.trim() || isNaN(count)) return;
    setKitchenItems([...kitchenItems, { name: newItemName.trim(), count }]);
    setNewItemName('');
    setNewItemCount('');
    setModalVisible(false);
  };


    // **Fetch Family Data */
    useFocusEffect(
      useCallback(() => {
        let active = true;

        const fetchFamilyData = async () => {
          const currentUser = auth.currentUser;
          if (!currentUser) return;
    
          try {
            // 1) find the family doc this user belongs to
            const familyQuerySnapshot = await getDocs(collection(db, 'family'));
            const foundFamily = familyQuerySnapshot.docs.find(docSnap => {
              const data = docSnap.data() as {
                members: string[];
                owner_id: string;
                shared_lists?: string[];
                shared_pantries?: string[];
              };
              return Array.isArray(data.members) && data.members.includes(currentUser.uid);
            });
    
            if (!foundFamily || !active) {
              console.log('No family document found for current user');
              return;
            }
    
            const familyData = foundFamily.data() as {
              members: string[];
              owner_id: string;
              shared_lists?: string[];
              shared_pantries?: string[];
            };
            
            if (!active) return;
            setFamilyMembers(familyData.members);
            setOwnerID(familyData.owner_id);
            setFamilyDocId(foundFamily.id);
            setSharedListIds(familyData.shared_lists ?? []);
    
    
            //fetch each member’s display name
            const usernames: Record<string, string> = {};
            await Promise.all(
              familyData.members.map(async (uid: string) => {
                const snap = await getDoc(doc(db, 'users', uid));
                if (!snap.exists()) {
                  usernames[uid] = 'Unknown';
                } else {
                  const d = snap.data();
                  usernames[uid] = (d.name as string) || (d.username as string) || 'Unknown';
                }
              })
            );
            if (active) setUsernamesMap(usernames);
          } catch (error) {
            console.error('Error fetching family data:', error);
          }
        };
    
        fetchFamilyData();

        return () => { active = false; }
      }, [auth.currentUser?.uid]) 
    );

    async function ensureAccount(ownerID: string) {
      let acct = null;
      try {
        acct = await getAccountByOwnerID(ownerID);
      } catch  (err) {}
  
      if (!acct) {
        const userSnap = await getDoc(doc(db, 'users', ownerID));
        const accountName = userSnap.exists()
          ? (userSnap.data().username as string)
          : 'Unknown';
        // create the Account with the real username
        await createAccount(ownerID, accountName, 'user');
      }
  
      return acct!;
    }

    // Create-List function
    const handleCreateSharedList = async () => {
      if (!ownerID || !familyDocId) return alert ("Can't create a shared list until a family owner is known.!");

      const name = newSharedListName.trim();
      if (!name) {
        alert("Please enter a list name");
        return;
      }
    
      try {
        //Load Account recored by owner_id
        const account = await ensureAccount(ownerID);

        // create the list under that account
        const created = await createGroceryList(account.id, name);
    
        // mark it as a family/shared list
        await updateGroceryListIsFamily(created.id, true);
        await updateGroceryListIsShared(created.id, true);

        // 5) push it into your family.shared_lists array
        const familyRef = doc(db, 'family', familyDocId)
        await updateDoc(familyRef, { shared_lists: arrayUnion(created.id) })
    
        // add to local UI
        setSharedLists(prev => [
          ...prev,
          {
            ...created,
            account_id: account.id,
            grocery_list_items: [],
            isFamily: true,
            isShared: true,
            isComplete: false,
          },
        ]);
    
        setNewSharedListName('');
        setAddSharedModalVisible(false);
      } catch (err) {
        console.error(err);
        alert('Failed to create shared list');
      }
    };

    // Get *all* shared lists globally then filter to those owned by your family
    useEffect(() => {
      if (!familyDocId) return;
      if (sharedListIds.length === 0) {
        setSharedLists([]);
        return;
      }
  
      (async () => {
        try {
          // 1) fetch all lists by ID
          const results = await Promise.all(
            sharedListIds.map(id => fetchGroceryListByID(id))
          );
  
          // 2) split out which came back null
          const deletedIds = sharedListIds.filter((id, i) => results[i] === null);
  
          // 3) if any were deleted server‐side, remove them from your family.shared_lists
          if (deletedIds.length) {
            const familyRef = doc(db, 'family', familyDocId);
            for (const id of deletedIds) {
              await updateDoc(familyRef, { shared_lists: arrayRemove(id) });
            }
            // 4) prune them from your local state
            setSharedListIds(prev => prev.filter(id => !deletedIds.includes(id)));
          }
  
          // 5) keep only the non‐null lists for your UI
          setSharedLists(
            results.filter((l): l is GroceryList => l !== null)
          );
        } catch (err) {
          console.error('Failed to fetch/clean shared lists:', err);
        }
      })();
    }, [sharedListIds, familyDocId]);


    // open shared list modal
    const openSharedList = async (list: GroceryList) => {
      const user = auth.currentUser;
      if (!user) {
        alert("You must be logged in to open a list.");
        return;
      }
      const uid = user.uid ;
      try {
        await getAccountByOwnerID(uid);
      } catch {
        const name = usernamesMap[uid] || 'Unknown';
        await createAccount(uid, name, 'user');
      }
      router.push({
        pathname: '/ListUI',
        params: { id: list.id },
      });
    };

    // Delete entire family (owner only)
    const handleDeleteFamily = async () => {
      if (!familyDocId) return;

      // 1) Delete each shared list in Firestore
      try {
        await Promise.all(sharedListIds.map(id => deleteGroceryList(id)));
      } catch (err) {
        console.error('Error deleting shared grocery lists:', err);
        alert('Failed to delete some shared lists.');
        return;
      }

      // 2) Delete the family document itself
      try {
        await deleteDoc(doc(db, 'family', familyDocId));
      } catch (err) {
        console.error('Error deleting family document:', err);
        alert('Failed to delete family.');
        return;
      }

      // 3) Clear local state
      setFamilyMembers([]);
      setOwnerID('');
      setFamilyDocId('');
      setSharedListIds([]);
      setSharedLists([]);

      alert('Family and all its shared lists have been deleted.');
    };


    // **Disconnect from family */
    const handleDisconnect = async () => {
      const currentUser = auth.currentUser;
      if (!currentUser) return;
    
      try {
        const familySnapshot = await getDocs(collection(db, 'family'));
        let targetDoc = null;
    
        familySnapshot.forEach(docSnap => {
          const data = docSnap.data();
          if (data.members?.includes(currentUser.uid)) {
            targetDoc = docSnap.ref;
>>>>>>> 8dc4e909
          }
        } catch (error) {
          console.error('Error fetching username:', error);
        }
      } else {
        setUsername('');
      }
    });

    return () => unsubscribe(); // Cleanup listener on unmount
  }, []);

  // **Disconnect from family */
  const handleDisconnect = async () => {
    const currentUser = auth.currentUser;
    if (!currentUser) return;

    try {
      const familySnapshot = await getDocs(collection(db, 'family'));
      let targetDoc = null;

      familySnapshot.forEach((docSnap) => {
        const data = docSnap.data();
        if (data.members?.includes(currentUser.uid)) {
          targetDoc = docSnap.ref;
        }
      });

      if (!targetDoc) {
        alert('No family document found.');
        return;
      }

      // Remove user from members array
      await updateDoc(targetDoc, {
        members: arrayRemove(currentUser.uid),
      });

      // Clear state after removal
      setFamilyMembers([]);
      setOwnerID('');
      setUsernamesMap({});

      alert('You have disconnected from the family.');
    } catch (error) {
      console.error('Error disconnecting from family:', error);
      alert('Failed to disconnect.');
    }
  };

  //** Transfer Ownership */
  const handleTransferOwnership = async () => {
    if (!selectedNewOwner || selectedNewOwner === ownerID) {
      alert('Please select a valid member to transfer ownership.');
      return;
    }

    try {
      const familySnapshot = await getDocs(collection(db, 'family'));
      const foundFamily = familySnapshot.docs.find((docSnap) => {
        const data = docSnap.data() as { members: string[]; owner_id: string };
        return data.members?.includes(currentUser?.uid || '');
      });

      if (!foundFamily) {
        alert('No family found.');
        return;
      }

<<<<<<< HEAD
      const familyRef = doc(db, 'family', foundFamily.id);
      await updateDoc(familyRef, { owner_id: selectedNewOwner });
      setOwnerID(selectedNewOwner);
      setSelectedNewOwner('');
      alert('Ownership transferred!');
    } catch (error) {
      console.error('Error transferring ownership:', error);
      alert('Failed to transfer ownership.');
    }
  };

  return (
    <ScrollView
      contentContainerStyle={[
        styles.container,
        { backgroundColor: colors.background },
      ]}
=======
    //**Change List Name */
    const handleRenameSharedList = async (idx: number) => {
      const trimmed = editingName.trim();
      if (!trimmed) {
        setEditingIndex(null);
        return;
      }
      try {
        // call your service
        const updated = await updateGroceryListName(sharedLists[idx].id, trimmed);
        // update local sharedLists array
        setSharedLists(prev => {
          const copy = [...prev];
          copy[idx] = {
            ...copy[idx],
            grocerylist_name: updated.grocerylist_name
          };
          return copy;
        });
      } catch (err) {
        console.error('Failed to rename shared list', err);
        alert('Could not rename list');
      } finally {
        setEditingIndex(null);
        setEditingName('');
      }
    };




  return (
    <ScrollView 
      contentContainerStyle={styles.container}
      keyboardShouldPersistTaps="handled"
>>>>>>> 8dc4e909
    >
      {/* Header Section */}
      <Text style={styles.header}>Family Management</Text>
      <Text style={[styles.greeting, { color: colors.onSurface }]}>
        Hello, {username || 'Loading...'}!
      </Text>

      <View style={styles.mainContent}>
        {/* Family Section */}
        <View style={styles.section}>
          <Text style={styles.sectionTitle}>Family</Text>
          <View style={styles.infoBox}>
            <Text style={styles.label}>Name</Text>
            <Text style={styles.detail}>Best Family Ever</Text>
            <Text style={styles.label}>Shared Pantries:</Text>
            <Text style={styles.detail}>{kitchenItems.length}</Text>
            <Text style={styles.label}>Shared Lists:</Text>
            <Text style={styles.detail}>{sharedLists.length}</Text>
          </View>
<<<<<<< HEAD
          <TouchableOpacity
            style={styles.disconnectButton}
            onPress={handleDisconnect}
          >
            <Text style={styles.buttonText}>DISCONNECT</Text>
          </TouchableOpacity>
=======
          {currentUser?.uid === ownerID ? (
            <TouchableOpacity
              style={[styles.disconnectButton, { backgroundColor: 'red' }]}
              onPress={() => setShowDeleteModal(true)}
            >
              <Text style={styles.buttonText}>DELETE FAMILY</Text>
            </TouchableOpacity>
          ) : (
            <TouchableOpacity
              style={styles.disconnectButton}
              onPress={handleDisconnect}
            >
              <Text style={styles.buttonText}>DISCONNECT</Text>
            </TouchableOpacity>
          )}
>>>>>>> 8dc4e909
          {currentUser?.uid === ownerID && (
            <>
              <TouchableOpacity
                style={styles.transferButton}
                onPress={() => setShowTransferOptions(!showTransferOptions)}
              >
                <Text style={styles.transferButtonText}>
                  TRANSFER OWNERSHIP
                </Text>
              </TouchableOpacity>

              {showTransferOptions && (
                <View style={styles.transferList}>
                  {familyMembers
                    .filter((uid) => uid !== ownerID)
                    .map((uid) => (
                      <TouchableOpacity
                        key={uid}
                        style={[
                          styles.transferOption,
                          selectedNewOwner === uid &&
                            styles.selectedTransferOption,
                        ]}
                        onPress={() => setSelectedNewOwner(uid)}
                      >
                        <Text>{usernamesMap[uid]}</Text>
                      </TouchableOpacity>
                    ))}

                  <TouchableOpacity
                    style={[styles.transferButton, { marginTop: 10 }]}
                    onPress={handleTransferOwnership}
                  >
                    <Text style={styles.buttonText}>Confirm Transfer</Text>
                  </TouchableOpacity>
                </View>
              )}
            </>
          )}
        </View>

        {/* Delete-Family Confirmation Modal */}
      <Modal
        transparent
        visible={showDeleteModal}
        animationType="fade"
        onRequestClose={() => setShowDeleteModal(false)}
      >
        <View style={styles.modalOverlay}>
          <View style={styles.modalContainer}>
            <Text style={styles.modalTitle}>
              Are you sure you want to delete this family?
            </Text>
            <View style={styles.modalButtons}>
              <Pressable
                onPress={() => setShowDeleteModal(false)}
                style={[styles.modalButton, { backgroundColor: '#2196F3' } ]}
              >
                <Text style={styles.buttonText}>Cancel</Text>
              </Pressable>
              <Pressable
                onPress={handleDeleteFamily}
                style={[styles.modalButton, { backgroundColor: '#FF5252' }]}
              >
                <Text style={styles.buttonText}>Delete</Text>
              </Pressable>
            </View>
          </View>
        </View>
      </Modal>

        {/* Family Members Section */}
        <View style={styles.section}>
          <Text style={styles.sectionTitle}>Family Members</Text>
          {familyMembers.length > 0 ? (
            <View style={styles.memberGrid}>
              {familyMembers.map((uid, index) => (
                <Text
                  key={index}
                  style={[
                    styles.memberBox,
                    uid === ownerID ? styles.headMember : null,
                  ]}
                >
                  {usernamesMap[uid] || 'Unknown'}{' '}
                  {uid === ownerID ? '[HEAD]' : ''}
                </Text>
              ))}
            </View>
          ) : (
            <Text style={{ fontStyle: 'italic', marginTop: 10 }}>
              You are not part of any family yet.
            </Text>
          )}
        </View>

        {/* Kitchen Section */}
        <View style={styles.section}>
          <Text style={styles.sectionTitle}>Kitchen</Text>
          <View style={styles.kitchenGrid}>
            {kitchenItems.map((item, index) => (
              <View key={index} style={styles.kitchenItem}>
                <MaterialIcons name="kitchen" size={30} />
                <Text>
                  {item.name} ({item.count})
                </Text>
              </View>
            ))}
          </View>
          <TouchableOpacity
            style={styles.addButtonIcon}
            onPress={() => setModalVisible(true)}
          >
            <AntDesign name="pluscircleo" size={24} color="black" />
          </TouchableOpacity>
        </View>

      

        {/* Modal for Adding Item */}
        <Modal visible={isModalVisible} transparent animationType="slide">
          <View style={styles.modalOverlay}>
            <View style={styles.modalContainer}>
              <Text style={styles.modalTitle}>Add New Kitchen Item</Text>
              <TextInput
                style={styles.input}
                placeholder="Enter item name"
                value={newItemName}
                onChangeText={setNewItemName}
              />
              <TextInput
                style={styles.input}
                placeholder="Enter item count"
                keyboardType="numeric"
                value={newItemCount}
                onChangeText={setNewItemCount}
              />
              <View style={styles.modalButtons}>
<<<<<<< HEAD
                <TouchableOpacity
                  style={styles.cancelButton}
                  onPress={() => setModalVisible(false)}
                >
                  <Text style={styles.buttonText}>Cancel</Text>
                </TouchableOpacity>
                <TouchableOpacity
                  style={styles.addButton}
                  onPress={addKitchenItem}
                >
=======
                <TouchableOpacity style={[styles.modalButton, { backgroundColor: '#FF5252' }]} onPress={() => setModalVisible(false)}>
                  <Text style={styles.buttonText}>Cancel</Text>
                </TouchableOpacity>
                <TouchableOpacity style={[styles.modalButton, { backgroundColor: '#2196F3' }]} onPress={addKitchenItem}>
>>>>>>> 8dc4e909
                  <Text style={styles.buttonText}>Add</Text>
                </TouchableOpacity>
              </View>
            </View>
          </View>
        </Modal>

        {/* Grocery List Section */}
        <View style={styles.section}>
          <View style={styles.sectionHeaderRow}>
            <Text style={styles.sectionTitle}>Shared Grocery Lists</Text>
            <TouchableOpacity
              disabled={!ownerID}
              style={[
                styles.addButtonIcon,
                !ownerID && { opacity: 0.5 }
              ]}
              onPress={() => setAddSharedModalVisible(true)}
            >
              <AntDesign name="pluscircleo" size={24} color="#4CAF50" />
            </TouchableOpacity>
          </View>
<<<<<<< HEAD
          <TouchableOpacity
            style={styles.addButtonIcon}
            onPress={() => setGroceryModalVisible(true)}
          >
            <AntDesign name="pluscircleo" size={24} color="black" />
          </TouchableOpacity>
        </View>

        <Modal
          visible={isGroceryModalVisible}
          transparent
          animationType="slide"
        >
          <View style={styles.modalOverlay}>
            <View style={styles.modalContainer}>
              <Text style={styles.modalTitle}>Add New Grocery List</Text>
              <TextInput
                style={styles.input}
                placeholder="Enter list name"
                value={newGroceryName}
                onChangeText={setNewGroceryName}
              />
              <View style={styles.modalButtons}>
                <TouchableOpacity
                  style={styles.cancelButton}
                  onPress={() => setGroceryModalVisible(false)}
                >
                  <Text style={styles.buttonText}>Cancel</Text>
                </TouchableOpacity>
                <TouchableOpacity
                  style={styles.addButton}
                  onPress={addGroceryList}
                >
=======

          {sharedLists.length > 0 ? (
            <View style={styles.groceryList}>
              {sharedLists.map((list, idx) => (
                <View key={list.id} style={styles.groceryItem}>

                  {/* Name or inline edit input */}
                  {editingIndex === idx ? (
                    <TextInput
                      style={[styles.groceryText, styles.editInput]}
                      value={editingName}
                      onChangeText={setEditingName}
                      onSubmitEditing={() => handleRenameSharedList(idx)}
                      autoFocus
                    />
                  ) : (
                    <TouchableOpacity onPress={() => openSharedList(list)}>
                      <Text style={styles.groceryText}>
                        {list.grocerylist_name}
                      </Text>
                    </TouchableOpacity>
                  )}

                  {/* Action buttons aligned right */}
                  <View style={{ flexDirection: 'row', alignItems: 'center', marginLeft: 'auto' }}>
                    {/* Complete icon */}
                    <View style={{ marginLeft: 'auto', padding: 4 }}>
                      {list.isComplete
                        ? <AntDesign name="checkcircle"   size={20} color="#4CAF50" />
                        : <AntDesign name="checkcircleo"  size={20} color="#ccc" />}
                    </View>

                    {/* if not editing, show pencil */}
                    {editingIndex !== idx ? (
                      <TouchableOpacity
                        style={{ marginLeft: 12, padding: 4 }}
                        onPress={() => {
                          setEditingIndex(idx);
                          setEditingName(list.grocerylist_name);
                        }}
                      >
                        <AntDesign name="edit" size={20} color="black" />
                      </TouchableOpacity>
                    ) : (
                      /* if editing, show check to confirm rename */
                      <TouchableOpacity
                        style={{ marginLeft: 12, padding: 4 }}
                        onPress={() => handleRenameSharedList(idx)}
                      >
                        <AntDesign name="check" size={20} color="#4CAE4F" />
                      </TouchableOpacity>
                    )}
                  </View>
                </View>
              ))}
            </View>
          ) : (
            <Text style={{ fontStyle: 'italic', marginTop: 10 }}>
              No shared lists yet.
            </Text>
          )}
        </View>

        <Modal 
          visible={isAddSharedModalVisible}
          transparent animationType="slide"
          onRequestClose={() => setAddSharedModalVisible(false)}
        >
          <View style={styles.modalOverlay}>
            <View style={styles.modalContainer}>
              <Text style={styles.modalTitle}>New Shared List</Text>
              <TextInput
                style={styles.input}
                placeholder="Enter list name"
                value={newSharedListName}
                onChangeText={setNewSharedListName}
                autoFocus
              />
              <View style={styles.modalButtons}>
                <TouchableOpacity style={[styles.modalButton, { backgroundColor: '#FF5252' }]} onPress={() => setAddSharedModalVisible(false)}>
                  <Text style={styles.buttonText}>Cancel</Text>
                </TouchableOpacity>
                <TouchableOpacity style={[styles.modalButton, { backgroundColor: '#2196F3' }]} onPress={handleCreateSharedList}>
>>>>>>> 8dc4e909
                  <Text style={styles.buttonText}>Add</Text>
                </TouchableOpacity>
              </View>
            </View>
          </View>
        </Modal>
        {/* List‑detail modal */}
        
        </View>

        
    </ScrollView>
  );
}

const styles = StyleSheet.create({
  container: {
    flexGrow: 1,
    alignItems: 'center',
    padding: 20,
  },
  header: {
    fontSize: 32,
    fontWeight: 'bold',
    color: '#4CAE4F',
  },
  greeting: {
    fontSize: 18,
    fontWeight: 'bold',
    marginVertical: 40,
  },
  mainContent: {
    flexDirection: 'row',
    flexWrap: 'wrap',
    justifyContent: 'space-around',
    width: '100%',
    marginTop: 20,
  },
  section: {
    alignItems: 'center',
    flex: 1,
    backgroundColor: '#f9f9f9',
    margin: 10,
    padding: 15,
    borderRadius: 10,
    shadowColor: '#000',
    shadowOffset: { width: 0, height: 2 },
    shadowOpacity: 0.1,
    shadowRadius: 4,
    elevation: 5,
  },
  sectionTitle: {
    fontSize: 22,
    fontWeight: 'bold',
    marginBottom: 10,
  },
  infoBox: {
    backgroundColor: 'white',
    padding: 15,
    borderRadius: 10,
    width: '90%',
    alignItems: 'center',
  },
  label: {
    fontWeight: 'bold',
    fontSize: 16,
    color: '#3568A6',
  },
  detail: {
    fontSize: 18,
  },
  button: {
    padding: 10,
    borderRadius: 10,
    width: '100%',
    alignItems: 'center',
    marginTop: 8,
  },
  disconnectButton: {
    backgroundColor: 'red',
    padding: 10,
    borderRadius: 8,
    marginTop: 10,
    alignItems: 'center',
  },
  buttonText: {
    color: 'white',
    fontWeight: 'bold',
  },
  memberGrid: {
    flexDirection: 'row',
    flexWrap: 'wrap',
    justifyContent: 'space-around',
    width: '90%',
  },
  memberBox: {
    backgroundColor: '#D8BFD8',
    padding: 15,
    borderRadius: 8,
    margin: 5,
  },
  headMember: {
    backgroundColor: '#20B2AA',
    fontWeight: 'bold',
  },
  addButtonIcon: {
    fontWeight: 'bold',
    margin: 10,
    alignItems: 'center',
  },
  kitchenGrid: {
    flexDirection: 'row',
    flexWrap: 'wrap',
    justifyContent: 'space-around',
    width: '90%',
  },
  kitchenItem: {
    backgroundColor: '#FFE4C4',
    padding: 15,
    borderRadius: 10,
    alignItems: 'center',
    margin: 5,
  },
  modalOverlay: {
    flex: 1,
    justifyContent: 'center',
    alignItems: 'center',
    backgroundColor: 'rgba(0,0,0,0.5)',
  },
  modalContainer: {
    width: 500,
    padding: 20,
    backgroundColor: 'white',
    borderRadius: 10,
    alignItems: 'center',
  },
  modalTitle: {
    fontSize: 18,
    fontWeight: 'bold',
    marginBottom: 10,
  },
  input: {
    borderBottomWidth: 1,
    borderColor: '#333',
    marginBottom: 20,
    width: '100%',
    paddingVertical: 8,
  },
  modalButtons: {
    flexDirection: 'row',
    justifyContent: 'space-between',
    width: '100%',
    marginTop: 10,
  },
  modalButton: {
    paddingVertical: 10,
    paddingHorizontal: 20,
    borderRadius: 5,
    alignItems: 'center',
    marginHorizontal: 5,
},
  groceryList: {
    width: '90%',
    backgroundColor: 'white',
    padding: 10,
    borderRadius: 10,
    shadowColor: '#000',
    shadowOffset: { width: 0, height: 2 },
    shadowOpacity: 0.1,
    shadowRadius: 4,
    elevation: 3,
  },
  groceryItem: {
    flexDirection: 'row',
    justifyContent: 'space-between',
    alignItems: 'center',
    backgroundColor: '#5A7898',
    padding: 10,
    borderRadius: 8,
    marginVertical: 5,
  },
  editInput: {
    flex: 1,
    borderBottomWidth: 1,
    borderColor: '#4CAE4F',
    marginRight: 8,
    paddingVertical: 2,
  },
  groceryText: {
    flex: 1,
    color: 'white',
    fontSize: 16,
    fontWeight: 'bold',
  },
  transferOption: {
    padding: 10,
    backgroundColor: '#eee',
    borderRadius: 8,
    marginBottom: 5,
  },
  selectedTransferOption: {
    backgroundColor: '#D0F0C0',
  },
  transferButton: {
    backgroundColor: '#4CAE4F',
    padding: 10,
    borderRadius: 8,
    marginTop: 10,
    alignItems: 'center',
  },
  transferButtonText: {
    color: 'white',
    fontWeight: 'bold',
  },
  transferList: {
    marginTop: 10,
    width: '100%',
    alignItems: 'center',
  },
<<<<<<< HEAD
});
=======
  itemsContainer: {
    flex: 1,
    width: '100%',
  },
  itemRowFull: {
    flexDirection: 'row',
    alignItems: 'center',
    paddingVertical: 8,
    borderBottomWidth: 1,
    borderColor: '#eee',
    width: '100%',
  },
  itemImage: {
    width: 40,
    height: 40,
    borderRadius: 5,
    marginRight: 10,
    backgroundColor: '#f0f0f0',
  },
  itemText: {
    fontSize: 16,
  },
  itemInfo: {
    flex: 1,
  },
  itemDetailsRow: {
    flexDirection: 'row',
    marginTop: 4,
  },
  quantityInput: {
    width: 50,
    borderWidth: 1,
    borderColor: '#ccc',
    borderRadius: 4,
    paddingHorizontal: 6,
    marginRight: 8,
    textAlign: 'center',
    height: 32,
  },
  measureInput: {
    width: 50,
    borderWidth: 1,
    borderColor: '#ccc',
    borderRadius: 4,
    paddingHorizontal: 6,
    height: 32,
  },
  closeButton: {
    backgroundColor: '#4CAE4F',
    padding: 10,
    borderRadius: 5,
    alignSelf: 'center',
    marginTop: 10,
  },
  sectionHeaderRow: {
    flexDirection: 'row',
    alignItems: 'center',
    justifyContent: 'space-between',
    width: '100%',
    marginBottom: 10,
  },

});
>>>>>>> 8dc4e909
<|MERGE_RESOLUTION|>--- conflicted
+++ resolved
@@ -1,32 +1,5 @@
 import React, { useState, useCallback, useEffect } from 'react';
-<<<<<<< HEAD
-import {
-  View,
-  Text,
-  TouchableOpacity,
-  TextInput,
-  Modal,
-  StyleSheet,
-  ScrollView,
-} from 'react-native';
-import { MaterialIcons, AntDesign, Feather } from '@expo/vector-icons';
-import {
-  doc,
-  getDoc,
-  getDocs,
-  collection,
-  arrayRemove,
-  updateDoc,
-  QueryDocumentSnapshot,
-  DocumentData,
-} from 'firebase/firestore';
-import { onAuthStateChanged, getAuth } from 'firebase/auth'; // gets authentication from firebase
-import { auth, db } from '../../../services/firebaseConfig';
-import { useFocusEffect } from 'expo-router';
-import { useTheme } from 'react-native-paper';
-
-export default function FamilyManagementScreen() {
-=======
+
 import { View, Text, TouchableOpacity, TextInput, Modal, StyleSheet, ScrollView, Pressable } from 'react-native';
 import { MaterialIcons, AntDesign } from '@expo/vector-icons';
 import { doc, getDoc, getDocs, deleteDoc, collection, arrayRemove, updateDoc, arrayUnion} from 'firebase/firestore';
@@ -48,126 +21,13 @@
   const router = useRouter();
   const currentUser = auth.currentUser;
   // ── Kitchen Items State & Handlers ─────────────────────────────────────────
->>>>>>> 8dc4e909
   const [kitchenItems, setKitchenItems] = useState([
     { name: 'Fridge', count: 35 },
     { name: 'Pantry', count: 15 },
     { name: 'Freezer', count: 20 },
     { name: 'Beverage', count: 26 },
   ]);
-<<<<<<< HEAD
-  const [isModalVisible, setModalVisible] = useState(false);
-  const [newItemName, setNewItemName] = useState('');
-  const [newItemCount, setNewItemCount] = useState('');
-  const { colors } = useTheme(); // Adds dark mode
-  const [username, setUsername] = useState('');
-
-  const addKitchenItem = () => {
-    if (newItemName.trim() && !isNaN(parseInt(newItemCount, 10))) {
-      setKitchenItems([
-        ...kitchenItems,
-        { name: newItemName, count: parseInt(newItemCount, 10) },
-      ]);
-      setNewItemName('');
-      setNewItemCount('');
-      setModalVisible(false);
-    }
-  };
-
-  const [groceryLists, setGroceryLists] = useState([
-    'Grocery List 1',
-    'Grocery List 2',
-  ]);
-
-  const [familyMembers, setFamilyMembers] = useState<string[]>([]);
-  const [ownerID, setOwnerID] = useState('');
-  const [usernamesMap, setUsernamesMap] = useState<{ [key: string]: string }>(
-    {}
-  );
-
-  const [isGroceryModalVisible, setGroceryModalVisible] = useState(false);
-  const [newGroceryName, setNewGroceryName] = useState('');
-
-  const addGroceryList = () => {
-    if (newGroceryName.trim()) {
-      setGroceryLists([...groceryLists, newGroceryName]);
-      setNewGroceryName('');
-      setGroceryModalVisible(false);
-    }
-  };
-
-  const currentUser = auth.currentUser;
-  const [selectedNewOwner, setSelectedNewOwner] = useState('');
-  const [showTransferOptions, setShowTransferOptions] = useState(false);
-
-  // **Fetch Family Data */
-  useFocusEffect(
-    useCallback(() => {
-      const fetchFamilyData = async () => {
-        const currentUser = auth.currentUser;
-        if (!currentUser) return;
-
-        try {
-          // Search for a family doc where this user is a member
-          const familyQuerySnapshot = await getDocs(collection(db, 'family'));
-          let foundFamily: QueryDocumentSnapshot<DocumentData> | undefined =
-            familyQuerySnapshot.docs.find((docSnap) => {
-              const data = docSnap.data() as {
-                members: string[];
-                owner_id: string;
-              };
-              return data.members?.includes(currentUser.uid);
-            });
-
-          if (!foundFamily) {
-            console.log('No family document found for current user');
-            return;
-          }
-
-          const data = foundFamily.data() as {
-            members: string[];
-            owner_id: string;
-          };
-          const members: string[] = data.members;
-          const owner: string = data.owner_id;
-
-          setFamilyMembers(members);
-          setOwnerID(owner);
-
-          // Fetch usernames from Firestore
-          const usernames: { [key: string]: string } = {};
-          await Promise.all(
-            members.map(async (uid) => {
-              const userSnap = await getDoc(doc(db, 'users', uid));
-              usernames[uid] = userSnap.exists()
-                ? userSnap.data().username
-                : 'Unknown';
-            })
-          );
-
-          setUsernamesMap(usernames);
-        } catch (error) {
-          console.error('Error fetching family data:', error);
-        }
-      };
-
-      fetchFamilyData();
-    }, [])
-  );
-
-  // fetches user's username to display on home
-  useEffect(() => {
-    const unsubscribe = onAuthStateChanged(auth, async (user) => {
-      if (user) {
-        try {
-          const userDocRef = doc(db, 'users', user.uid);
-          const userSnap = await getDoc(userDocRef);
-
-          if (userSnap.exists()) {
-            setUsername(userSnap.data().username);
-          } else {
-            console.warn('User document does not exist.');
-=======
+
   const [newItemName, setNewItemName] = useState('');
   const [newItemCount, setNewItemCount] = useState('');
   const [isModalVisible, setModalVisible] = useState(false); // show add-kitchen modal
@@ -435,7 +295,6 @@
           const data = docSnap.data();
           if (data.members?.includes(currentUser.uid)) {
             targetDoc = docSnap.ref;
->>>>>>> 8dc4e909
           }
         } catch (error) {
           console.error('Error fetching username:', error);
@@ -505,25 +364,6 @@
         return;
       }
 
-<<<<<<< HEAD
-      const familyRef = doc(db, 'family', foundFamily.id);
-      await updateDoc(familyRef, { owner_id: selectedNewOwner });
-      setOwnerID(selectedNewOwner);
-      setSelectedNewOwner('');
-      alert('Ownership transferred!');
-    } catch (error) {
-      console.error('Error transferring ownership:', error);
-      alert('Failed to transfer ownership.');
-    }
-  };
-
-  return (
-    <ScrollView
-      contentContainerStyle={[
-        styles.container,
-        { backgroundColor: colors.background },
-      ]}
-=======
     //**Change List Name */
     const handleRenameSharedList = async (idx: number) => {
       const trimmed = editingName.trim();
@@ -559,7 +399,6 @@
     <ScrollView 
       contentContainerStyle={styles.container}
       keyboardShouldPersistTaps="handled"
->>>>>>> 8dc4e909
     >
       {/* Header Section */}
       <Text style={styles.header}>Family Management</Text>
@@ -579,14 +418,6 @@
             <Text style={styles.label}>Shared Lists:</Text>
             <Text style={styles.detail}>{sharedLists.length}</Text>
           </View>
-<<<<<<< HEAD
-          <TouchableOpacity
-            style={styles.disconnectButton}
-            onPress={handleDisconnect}
-          >
-            <Text style={styles.buttonText}>DISCONNECT</Text>
-          </TouchableOpacity>
-=======
           {currentUser?.uid === ownerID ? (
             <TouchableOpacity
               style={[styles.disconnectButton, { backgroundColor: 'red' }]}
@@ -602,7 +433,6 @@
               <Text style={styles.buttonText}>DISCONNECT</Text>
             </TouchableOpacity>
           )}
->>>>>>> 8dc4e909
           {currentUser?.uid === ownerID && (
             <>
               <TouchableOpacity
@@ -741,23 +571,10 @@
                 onChangeText={setNewItemCount}
               />
               <View style={styles.modalButtons}>
-<<<<<<< HEAD
-                <TouchableOpacity
-                  style={styles.cancelButton}
-                  onPress={() => setModalVisible(false)}
-                >
-                  <Text style={styles.buttonText}>Cancel</Text>
-                </TouchableOpacity>
-                <TouchableOpacity
-                  style={styles.addButton}
-                  onPress={addKitchenItem}
-                >
-=======
                 <TouchableOpacity style={[styles.modalButton, { backgroundColor: '#FF5252' }]} onPress={() => setModalVisible(false)}>
                   <Text style={styles.buttonText}>Cancel</Text>
                 </TouchableOpacity>
                 <TouchableOpacity style={[styles.modalButton, { backgroundColor: '#2196F3' }]} onPress={addKitchenItem}>
->>>>>>> 8dc4e909
                   <Text style={styles.buttonText}>Add</Text>
                 </TouchableOpacity>
               </View>
@@ -780,41 +597,6 @@
               <AntDesign name="pluscircleo" size={24} color="#4CAF50" />
             </TouchableOpacity>
           </View>
-<<<<<<< HEAD
-          <TouchableOpacity
-            style={styles.addButtonIcon}
-            onPress={() => setGroceryModalVisible(true)}
-          >
-            <AntDesign name="pluscircleo" size={24} color="black" />
-          </TouchableOpacity>
-        </View>
-
-        <Modal
-          visible={isGroceryModalVisible}
-          transparent
-          animationType="slide"
-        >
-          <View style={styles.modalOverlay}>
-            <View style={styles.modalContainer}>
-              <Text style={styles.modalTitle}>Add New Grocery List</Text>
-              <TextInput
-                style={styles.input}
-                placeholder="Enter list name"
-                value={newGroceryName}
-                onChangeText={setNewGroceryName}
-              />
-              <View style={styles.modalButtons}>
-                <TouchableOpacity
-                  style={styles.cancelButton}
-                  onPress={() => setGroceryModalVisible(false)}
-                >
-                  <Text style={styles.buttonText}>Cancel</Text>
-                </TouchableOpacity>
-                <TouchableOpacity
-                  style={styles.addButton}
-                  onPress={addGroceryList}
-                >
-=======
 
           {sharedLists.length > 0 ? (
             <View style={styles.groceryList}>
@@ -898,7 +680,6 @@
                   <Text style={styles.buttonText}>Cancel</Text>
                 </TouchableOpacity>
                 <TouchableOpacity style={[styles.modalButton, { backgroundColor: '#2196F3' }]} onPress={handleCreateSharedList}>
->>>>>>> 8dc4e909
                   <Text style={styles.buttonText}>Add</Text>
                 </TouchableOpacity>
               </View>
@@ -1118,9 +899,6 @@
     width: '100%',
     alignItems: 'center',
   },
-<<<<<<< HEAD
-});
-=======
   itemsContainer: {
     flex: 1,
     width: '100%',
@@ -1183,5 +961,4 @@
     marginBottom: 10,
   },
 
-});
->>>>>>> 8dc4e909
+});