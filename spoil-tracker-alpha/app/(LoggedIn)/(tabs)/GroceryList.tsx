--- conflicted
+++ resolved
@@ -11,16 +11,11 @@
   ScrollView 
 } from 'react-native';
 import { AntDesign } from '@expo/vector-icons';
-<<<<<<< HEAD
-import ListSection from '../../../components/ListSection';
-import CreateListModal from '../../../components/CreateListModal';
-=======
 import { getAuth } from 'firebase/auth';
 import { query, collection, where, getDocs } from 'firebase/firestore';
 import { db } from '../../../services/firebaseConfig';
 import ListSection from '../../../components/GroceryList/ListSection';
 import CreateListModal from '@/components/GroceryList/CreateListModal';
->>>>>>> 9d000b51
 import { useFocusEffect } from '@react-navigation/native';
 import { Dropdown } from 'react-native-element-dropdown';
 import {
@@ -33,15 +28,7 @@
 } from '@/components/Account/AccountService';
 import CustomItemsMenu from '@/components/Food/CustomItems';
 import { useTheme } from 'react-native-paper'; // allows for dark mode
-<<<<<<< HEAD
-import {
-  fetchGroceryLists,
-  sortLists,
-  filterLists,
-} from '../../../src/utils/groceryUtils'; // calls grocery lists from utils
-=======
 import { useAuth } from '@/services/authContext';
->>>>>>> 9d000b51
 
 // Get screen width for responsive design
 const SCREEN_WIDTH = Dimensions.get('window').width;
@@ -72,14 +59,6 @@
   const { user } = useAuth();
   const { colors } = useTheme();
 
-<<<<<<< HEAD
-  // Fetch grocery lists
-  const fetchLists = async () => {
-    setLoading(true);
-    try {
-      const { completed, incomplete } = await fetchGroceryLists();
-      setCompletedLists(completed);
-=======
   /**
    fetches the user's grocery lists from Firestore
    lists are categorized into complete and incomplete
@@ -126,7 +105,6 @@
       }
 
       setcompleteLists(complete);
->>>>>>> 9d000b51
       setIncompleteLists(incomplete);
 
     } catch (error) {
@@ -144,25 +122,6 @@
     return () => subscription.remove();
   }, []);
 
-<<<<<<< HEAD
-  useFocusEffect(
-    React.useCallback(() => {
-      fetchLists();
-    }, [])
-  );
-
-  const isSmallScreen = screenWidth < 800;
-
-  // Sort and filter lists
-  const sortedCompletedLists = sortLists(
-    filterLists(completedLists, searchQuery),
-    sortCriteria
-  );
-  const sortedIncompleteLists = sortLists(
-    filterLists(incompleteLists, searchQuery),
-    sortCriteria
-  );
-=======
   // Determine if the screen width is considered small
   const isSmallScreen = screenWidth < 800;
 
@@ -192,7 +151,6 @@
   // Sorted and filtered lists
   const sortedcompleteLists = sortLists(filterLists(completeLists));
   const sortedIncompleteLists = sortLists(filterLists(incompleteLists));
->>>>>>> 9d000b51
 
   return (
     <SafeAreaView
