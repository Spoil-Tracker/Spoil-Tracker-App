import { Resolver, Query, Mutation, Arg, Field, ObjectType, ID, registerEnumType } from "type-graphql";
import { COLLECTIONS } from "./CollectionNames"
<<<<<<< HEAD
import  db  from "../firestore"; 
=======
import { db } from "../firestore"; 
>>>>>>> 1f288d01
import { PantryResolver } from "./Pantry";
import { FoodAbstractResolver } from "./FoodAbstract";
import { FoodGlobal, MacronutrientsInput, MicronutrientsInput, FoodGlobalResolver } from "./FoodGlobal"; 

enum AccountType {
    user = "user",
    family = "family",
}

registerEnumType(AccountType, {
    name: "AccountType"
})

@ObjectType()
export class Account {
    @Field(type => ID)
    id!: string;

    @Field()
    owner_id!: string;

    @Field()
    account_name!: string;

    @Field(type => AccountType)
    account_type!: AccountType;

    @Field(type => [String])
    abstract_foods!: string[];

    @Field(type => [String])
    pantries!: string[];

    @Field(type => [String])
    grocery_lists!: string[];

    @Field(type => [String])
    family_circles!: string[];

    @Field(type => [FoodGlobal])
    custom_items!: FoodGlobal[];
}

@Resolver(Account)
export class AccountResolver {

    @Query(() => [Account])
    async getAllAccounts(): Promise<Account[]> {
        const snapshot = await db.collection(COLLECTIONS.ACCOUNT).get();
        return snapshot.docs.map(doc => doc.data() as Account);
    }

    @Query(() => Account)
    async getAccountByOwnerID(
        @Arg("owner_id") owner_id: string
    ): Promise<Account | null> {

        const snapshot = await db.collection(COLLECTIONS.ACCOUNT)
            .where("owner_id", "==", owner_id)
            .limit(1)
            .get();
        
        if(snapshot.empty) {
            return null;
        }

        return snapshot.docs[0].data() as Account;
    }

    @Mutation(() => Account)
    async createAccount(
        @Arg("owner_id") owner_id: string,
        @Arg("account_name") account_name: string,
        @Arg("account_type") account_type: string
    ): Promise<Account> {
        //Check if an account with the same owner_id exists
        //If existingAccount is null, then there is no account with this owner_id
        const existingAccount = await this.getAccountByOwnerID(owner_id);
        if(existingAccount != null) {
            throw new Error(`An account with the owner_id of "${owner_id}" already exists.`)
        }

        //account_type is an enum, and must be
        //  "user" OR "family"
        const accountEnum = AccountType[account_type as keyof typeof AccountType];
        if (!accountEnum) {
            throw new Error(`Account type must be "family" or "user". Read in the value "${account_type}".`);
        }

        //Pre-generate a firestore document ref with an auto generated ID
        const docRef = db.collection(COLLECTIONS.ACCOUNT).doc();
        const newAccount: Account = {
            id: docRef.id,
            owner_id, 
            account_name, 
            account_type: accountEnum, 
            abstract_foods: [], 
            pantries: [], 
            grocery_lists: [], 
            family_circles: [],
            custom_items: []
        };
        await docRef.set(newAccount);
        return newAccount as Account;
    }

    @Mutation(() => Boolean)
    async deletePantryFromAccount(
        @Arg("account_id") account_id: string,
        @Arg("pantry_id") pantry_id: string
    ): Promise<boolean> {
        const accountRef = db.collection(COLLECTIONS.ACCOUNT).doc(account_id);
        const accountDoc = await accountRef.get();
        const accountData = accountDoc.data() as Account;

        const pantryRef = db.collection(COLLECTIONS.PANTRY).doc(pantry_id);
        const pantryDoc = await pantryRef.get();
        
        if(!accountDoc.exists) {
            throw new Error(`An account with the id "${account_id}" doesn't exist.`)
        }
        if(!pantryDoc.exists) {
            throw new Error(`A pantry with the id "${pantry_id}" doesn't exist.`)
        }
        //Check to see if the account and pantry are related
        if(!accountData.pantries.includes(pantry_id))
        {
            throw new Error(`The account "${account_id}" and pantry "${pantry_id}" have no association.`)
        }

        //Remove the pantry_id from this account's pantry list
        const newPantriesArray = accountData.pantries.filter(item => item !== pantry_id);
        await accountRef.update({ pantries: newPantriesArray});

        //Delete the pantry
        const pantryResolver = new PantryResolver();
        await pantryResolver.deletePantry(pantry_id);

        return true;
    }

    @Mutation(() => Boolean)
    async deleteFoodAbstractFromAccount(
        @Arg("account_id") account_id: string,
        @Arg("food_abstract_id") food_abstract_id: string
    ): Promise<boolean> {
        const accountRef = db.collection(COLLECTIONS.ACCOUNT).doc(account_id);
        const accountDoc = await accountRef.get();
        const accountData = accountDoc.data() as Account;

        const foodAbstractRef = db.collection(COLLECTIONS.FOOD_ABSTRACT).doc(food_abstract_id);
        const foodAbstractDoc = await foodAbstractRef.get();

        if(!accountDoc.exists) {
            throw new Error(`An account with the id "${account_id}" doesn't exist.`)
        }
        if(!foodAbstractDoc.exists) {
            throw new Error(`An abstract food item with the id "${food_abstract_id}" doesn't exist.`)
        }
        //Check to see if the account and pantry are related
        if(!accountData.abstract_foods.includes(food_abstract_id))
        {
            throw new Error(`The account "${account_id}" and abstract food item "${food_abstract_id}" have no association.`)
        }

        //Remove the food_abstract_id from thi's account's abstract_foods list
        const newAbstractFoodsArray = accountData.abstract_foods.filter(item => item !== food_abstract_id);
        await accountRef.update({ abstract_foods: food_abstract_id});

        //Delete the abstract food
        const foodAbstractResolver = new FoodAbstractResolver();
        foodAbstractResolver.deleteFoodAbstract(food_abstract_id);

        return true;
    }

    @Mutation(() => Boolean)
    async deleteAccount(
        @Arg("account_id") account_id: string
    ): Promise<boolean> {
        const accountRef = db.collection(COLLECTIONS.ACCOUNT).doc(account_id);
        const accountDoc = await accountRef.get();
        const accountData = accountDoc.data() as Account;

        if(!accountDoc.exists) {
            throw new Error(`An account with the id "${account_id}" doesn't exist.`)
        }

        //Delete Pantries
        for(var pantry_id of accountData.pantries) {
            await this.deletePantryFromAccount(account_id, pantry_id);
        }

        //Delete FoodAbstracts
        for(var food_abstract_id of accountData.abstract_foods) {
            await this.deleteFoodAbstractFromAccount(account_id, food_abstract_id);
        }

        await accountRef.delete();

        return true;

    }

    @Mutation(() => Account)
    async deleteCustomItem(
        @Arg("account_id") account_id: string,
        @Arg("food_global_id") food_global_id: string
    ): Promise<Account> {
        // Retrieve the account document
        const accountRef = db.collection(COLLECTIONS.ACCOUNT).doc(account_id);
        const accountDoc = await accountRef.get();
        if (!accountDoc.exists) {
            throw new Error(`Account with id "${account_id}" does not exist.`);
        }
        const accountData = accountDoc.data() as Account;

        // Filter out the custom item with the matching food_global_id
        const updatedCustomItems = accountData.custom_items.filter(item => item.id !== food_global_id);
        if (updatedCustomItems.length === accountData.custom_items.length) {
            throw new Error(`Custom item with id "${food_global_id}" was not found.`);
        }

        await accountRef.update({ custom_items: updatedCustomItems });

        // Return the updated account document
        const updatedAccountDoc = await accountRef.get();
        return updatedAccountDoc.data() as Account;
    }

    @Query(() => [FoodGlobal])
    async getCustomItemsFromAccount(
        @Arg("account_id") account_id: string
    ): Promise<FoodGlobal[]> {
        const accountRef = db.collection(COLLECTIONS.ACCOUNT).doc(account_id);
        const accountDoc = await accountRef.get();
        if (!accountDoc.exists) {
            throw new Error(`Account with id "${account_id}" does not exist.`);
        }
        const accountData = accountDoc.data() as Account;
        return accountData.custom_items;
    }

    @Mutation(() => Account)
    async addCustomItem(
        @Arg("account_id") account_id: string,
        @Arg("food_name") food_name: string,
        @Arg("food_category") food_category: string,
        @Arg("food_picture_url") food_picture_url: string,
        @Arg("amount_per_serving") amount_per_serving: string,
        @Arg("description") description: string,
        @Arg("macronutrients", () => MacronutrientsInput) macronutrients: MacronutrientsInput,
        @Arg("micronutrients", () => MicronutrientsInput) micronutrients: MicronutrientsInput
    ): Promise<Account> {
        // Retrieve the account document
        const accountRef = db.collection(COLLECTIONS.ACCOUNT).doc(account_id);
        const accountDoc = await accountRef.get();
        if (!accountDoc.exists) {
            throw new Error(`Account with id "${account_id}" does not exist.`);
        }
        const accountData = accountDoc.data() as Account;

        // Generate a new id for the custom item (using Firestore's ID generator)
        const newCustomItemId = db.collection(COLLECTIONS.ACCOUNT).doc().id;

        // Create the custom item as a plain object by spreading macronutrients and micronutrients
        const newCustomItem: FoodGlobal = {
            id: newCustomItemId,
            food_name,
            food_category,
            food_picture_url,
            amount_per_serving,
            description,
            macronutrients: { ...macronutrients },
            micronutrients: { ...micronutrients },
    };

        // Append the new custom item to the custom_items array
        const updatedCustomItems = accountData.custom_items
            ? [...accountData.custom_items, newCustomItem]
            : [newCustomItem];
        await accountRef.update({ custom_items: updatedCustomItems });

        // Return the updated account document
        const updatedAccountDoc = await accountRef.get();
        return updatedAccountDoc.data() as Account;
    }

    @Mutation(() => Account)
    async updateCustomItem(
        @Arg("account_id") account_id: string,
        @Arg("food_global_id") food_global_id: string,
        @Arg("food_name", { nullable: true }) food_name?: string,
        @Arg("food_category", { nullable: true }) food_category?: string,
        @Arg("food_picture_url", { nullable: true }) food_picture_url?: string,
        @Arg("amount_per_serving", { nullable: true }) amount_per_serving?: string,
        @Arg("description", { nullable: true }) description?: string,
        @Arg("macronutrients", () => MacronutrientsInput, { nullable: true }) macronutrients?: MacronutrientsInput,
        @Arg("micronutrients", () => MicronutrientsInput, { nullable: true }) micronutrients?: MicronutrientsInput
    ): Promise<Account> {
        // Retrieve the account document
        const accountRef = db.collection(COLLECTIONS.ACCOUNT).doc(account_id);
        const accountDoc = await accountRef.get();
        if (!accountDoc.exists) {
            throw new Error(`Account with id "${account_id}" does not exist.`);
        }
        const accountData = accountDoc.data() as Account;

        // Locate the custom item by its id
        const customItemIndex = accountData.custom_items.findIndex(item => item.id === food_global_id);
        if (customItemIndex === -1) {
            throw new Error(`Custom item with id "${food_global_id}" not found.`);
        }

        const oldItem = accountData.custom_items[customItemIndex];
        const updatedItem: FoodGlobal = {
            ...oldItem,
            food_name: food_name !== undefined ? food_name : oldItem.food_name,
            food_category: food_category !== undefined ? food_category : oldItem.food_category,
            food_picture_url: food_picture_url !== undefined ? food_picture_url : oldItem.food_picture_url,
            amount_per_serving: amount_per_serving !== undefined ? amount_per_serving : oldItem.amount_per_serving,
            description: description !== undefined ? description : oldItem.description,
            // Spread the provided objects to convert them into plain objects
            macronutrients: macronutrients !== undefined ? { ...macronutrients } : oldItem.macronutrients,
            micronutrients: micronutrients !== undefined ? { ...micronutrients } : oldItem.micronutrients,
        };

        // Replace the old custom item with the updated one
        accountData.custom_items[customItemIndex] = updatedItem;
        await accountRef.update({ custom_items: accountData.custom_items });

        // Return the updated account document
        const updatedAccountDoc = await accountRef.get();
        return updatedAccountDoc.data() as Account;
    }



    //async changeAccountName

    //async addGroceryList

    //async removeGroceryList
}<|MERGE_RESOLUTION|>--- conflicted
+++ resolved
@@ -1,10 +1,6 @@
 import { Resolver, Query, Mutation, Arg, Field, ObjectType, ID, registerEnumType } from "type-graphql";
 import { COLLECTIONS } from "./CollectionNames"
-<<<<<<< HEAD
-import  db  from "../firestore"; 
-=======
 import { db } from "../firestore"; 
->>>>>>> 1f288d01
 import { PantryResolver } from "./Pantry";
 import { FoodAbstractResolver } from "./FoodAbstract";
 import { FoodGlobal, MacronutrientsInput, MicronutrientsInput, FoodGlobalResolver } from "./FoodGlobal"; 
