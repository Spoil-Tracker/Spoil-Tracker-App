--- conflicted
+++ resolved
@@ -1,203 +1,3 @@
-<<<<<<< HEAD
-import React, { useEffect, useState } from "react";
-import { Text, View, Button, Modal, StyleSheet } from "react-native";
-import { useRouter } from "expo-router";
-import db from "./firebase";
-import { doc, getDoc, deleteDoc } from "firebase/firestore";
-
-export default function HomeScreen() {
-  const router = useRouter();
-  const [isModalVisible, setModalVisible] = useState(false); // State to control modal visibility
-  const [userData, setUserData] = useState({ email: "", firstName: "", lastName: "" });
-
-  //Hardcoded userID
-  const userID = "Sd9NPSaLfYtRkZZwmpaG"; // Replace with actual dynamic userID
-
-  useEffect(() => {
-    const fetchUserData = async () => {
-      try {
-        //const userID = "AMrBBLo4ncmDHe2rPOJc";
-        console.log("Starting fetchUserData...");
-        const userDoc = await getDoc(doc(db, "users", userID));
-        console.log("Firestore query complete:", userDoc);
-
-        if (userDoc.exists()) {
-          const data = userDoc.data();
-          console.log("User document data:", data);
-
-          // Update state with the retrieved data
-          setUserData({
-            email: data.email,
-            firstName: data.name.split(" ")[0], // Extract first name
-            lastName: data.name.split(" ")[1],  // Extract last name
-          });
-        } else {
-          console.log("No such document!");
-        }
-      } catch (error) {
-        console.error("Error fetching user data:", error);
-      }
-    };
-
-    fetchUserData();
-  }, []);
-
-
-  const toggleModal = () => {
-    setModalVisible(!isModalVisible); // Toggle the modal visibility
-  };
-
-  const handleDeleteAccount = async () => {
-    try {
-      // Reference to the user document by userID
-      const userRef = doc(db, "users", userID);
-
-       //Delete the user document from Firestore
-      await deleteDoc(userRef);
-
-      //console.log("User account deleted successfully.");
-
-      // Optionally, navigate to a different screen (e.g., home page)
-      router.push("/"); // Redirect to the Home screen
-
-      // Close the modal after deletion
-      setModalVisible(false);
-    } catch (error) {
-      console.error("Error deleting user account: ", error);
-    }
-  };
-  
-
-  //const handleDeleteAccount = () => {
-    //console.log("Account Deleted");
-     //Add logic to permanently delete the account (API call or similar)
-    //router.push("/"); // Navigate to Home Screen after deletion
-    //setModalVisible(false); // Close the modal after deletion
-  //};
-
-  return (
-    <View style={styles.container}>
-      {/* First Group */}
-      <View style={styles.group}>
-        <Text style={styles.title}>My Account</Text>
-        <Text>Your user account details</Text>
-        <View style={styles.space} />
-        <Text>Email: {userData.email || "Loading..."}</Text>
-        <Text>First Name: {userData.firstName || "Loading..."}</Text>
-        <Text>Last Name: {userData.lastName || "Loading..."}</Text>
-        <Text>Date joined: </Text>
-        <Button
-          title="Edit Account"
-          onPress={() =>
-            router.push({
-              pathname: "/EditAccount",
-              params: {
-                userID, // Pass the userID
-                currentFirstName: userData.firstName,
-                currentLastName: userData.lastName,
-              },
-            })
-          }
-        />
-      </View>
-
-      {/* Second Group */}
-      <View style={styles.group}>
-        <Text style={styles.dangerText}>Permanently Delete User Account</Text>
-        <Button title="Delete Account" onPress={toggleModal} />
-      </View>
-
-      {/* Modal for Delete Confirmation */}
-      <Modal
-        animationType="slide"
-        transparent={true}
-        visible={isModalVisible}
-        onRequestClose={toggleModal} // Handle closing the modal
-      >
-        <View style={styles.modalOverlay}>
-          <View style={styles.modalContainer}>
-            <Text style={styles.modalTitle}>Are you sure?</Text>
-            <Text style={styles.modalMessage}>
-              Are you sure you want to permanently delete your account? This action cannot be undone.
-            </Text>
-
-            {/* Buttons for the modal */}
-            <View style={styles.modalButtons}>
-              <Button title="Cancel" onPress={toggleModal} />
-              <Button title="Permanently Delete Account" color="red" onPress={handleDeleteAccount} />
-            </View>
-          </View>
-        </View>
-      </Modal>
-    </View>
-  );
-}
-
-const styles = StyleSheet.create({
-  container: {
-    flex: 1,
-    justifyContent: "center",
-    alignItems: "center",
-    backgroundColor: "#f5f5f5",
-    padding: 16,
-  },
-  group: {
-    width: "90%",
-    padding: 16,
-    marginBottom: 16,
-    borderRadius: 8,
-    backgroundColor: "#ffffff",
-    shadowColor: "#000",
-    shadowOffset: { width: 0, height: 2 },
-    shadowOpacity: 0.1,
-    shadowRadius: 4,
-    elevation: 5,
-  },
-  title: {
-    fontSize: 20,
-    fontWeight: "bold",
-    marginBottom: 8,
-  },
-  dangerText: {
-    marginTop: 16,
-    marginBottom: 8,
-    color: "red",
-    fontWeight: "bold",
-  },
-  space: {
-    marginBottom: 20,
-  },
-  // Modal styles
-  modalOverlay: {
-    flex: 1,
-    justifyContent: "center",
-    alignItems: "center",
-    backgroundColor: "rgba(0, 0, 0, 0.5)", // Overlay background with opacity
-  },
-  modalContainer: {
-    width: "80%",
-    padding: 20,
-    backgroundColor: "white",
-    borderRadius: 10,
-    alignItems: "center",
-  },
-  modalTitle: {
-    fontSize: 18,
-    fontWeight: "bold",
-    marginBottom: 10,
-  },
-  modalMessage: {
-    fontSize: 16,
-    marginBottom: 20,
-    textAlign: "center",
-  },
-  modalButtons: {
-    width: "100%",
-    flexDirection: "row",
-    justifyContent: "space-between",
-  },
-});
-=======
 // app/index.tsx
 import { useEffect, useState } from 'react';
 import { useAuth } from '../services/authContext'; // Adjust path if needed
@@ -227,5 +27,4 @@
   return null; // Blank screen while redirecting
 };
 
-export default Index;
->>>>>>> 45e4490d
+export default Index;