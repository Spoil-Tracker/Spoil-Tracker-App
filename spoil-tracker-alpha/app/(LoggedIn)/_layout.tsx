//Expo will use this stack to figure out how, when, and if a certain page needs a header and also requires an additional back button.
import { Stack } from 'expo-router/stack';
import { Image, TouchableOpacity } from 'react-native';
import { useRouter } from 'expo-router';

export default function Layout() {
  const router = useRouter();

  return (
    // Standard stack component; all params listed here are mainly to edit/stylize the visual components attached to the header
    <Stack
      screenOptions={{
        headerStyle: {
          backgroundColor: '#4CAE4F',
        },
        headerTintColor: '#fff',
        headerTitleStyle: {
          fontFamily: 'inter-bold',
        },
        headerTitleAlign: 'center', // Center the title
        headerTitle: () => (
          <TouchableOpacity
            onPress={() => {
              while (router.canGoBack()) {
                router.back();
              }
              router.replace('./Home');
            }}
          >
            <Image
<<<<<<< HEAD
              source={require('../../assets/images/logo_white.png')}  // Path to your logo
              style={{ width: 180, height: 40, marginLeft: 10 }}  // Adjust the size and margin as needed
=======
              source={require('../../assets/images/logo_white.png')} // Path to your logo
              style={{ width: 180, height: 40, marginLeft: 10 }} // Adjust the size and margin as needed
>>>>>>> 1f288d01
            />
          </TouchableOpacity>
        ),
      }}
    >
      <Stack.Screen name="ListUI" />
      <Stack.Screen name="PantryUI" />
    </Stack>
  );
}<|MERGE_RESOLUTION|>--- conflicted
+++ resolved
@@ -28,13 +28,8 @@
             }}
           >
             <Image
-<<<<<<< HEAD
-              source={require('../../assets/images/logo_white.png')}  // Path to your logo
-              style={{ width: 180, height: 40, marginLeft: 10 }}  // Adjust the size and margin as needed
-=======
               source={require('../../assets/images/logo_white.png')} // Path to your logo
               style={{ width: 180, height: 40, marginLeft: 10 }} // Adjust the size and margin as needed
->>>>>>> 1f288d01
             />
           </TouchableOpacity>
         ),
