import React, { useState } from 'react';
import { Modal, TextInput, Pressable, View, Text, StyleSheet } from 'react-native';
import { addDoc, collection } from 'firebase/firestore';
<<<<<<< HEAD
import { db } from '../services/firebaseConfig';
=======
import { db } from '@/services/firebaseConfig';
import { getAuth } from 'firebase/auth';  // Import Firebase Auth
>>>>>>> c372be35

type CreateListModalProps = {
  visible: boolean;
  onClose: () => void;
  fetchLists: () => void;
};

const CreateListModal = ({ visible, onClose, fetchLists }: CreateListModalProps) => {
  const [newListName, setNewListName] = useState('');

  const createNewList = async () => {
    if (!newListName.trim()) {
      alert('Please enter a valid list name');
      return;
    }

    // Get the current user
    const user = getAuth().currentUser;

    if (!user) {
      alert('User is not logged in');
      return;
    }

    try {
      await addDoc(collection(db, 'grocery_lists'), {
        name: newListName,
        owner_id: user.uid,  // Use the current user's uid
        created: new Date().toISOString(),
        last_opened: new Date().toISOString(),
        family: false,
        shared: false,
        description: 'A newly made list. Edit the description by clicking on this field!',
        completed: false,
        items: [],
      });

      setNewListName('');
      fetchLists();
      onClose();
    } catch (error) {
      console.error('Error creating new list: ', error);
    }
  };

  return (
    <Modal animationType="fade" transparent={true} visible={visible} onRequestClose={onClose}>
      <View style={styles.modalContainer}>
        <View style={styles.modalContent}>
          <Text style={styles.modalTitle}>Enter New List Name</Text>
          <TextInput
            style={styles.input}
            placeholder="Enter list name"
            value={newListName}
            onChangeText={setNewListName}
          />
          <View style={styles.modalButtons}>
            <Pressable style={[styles.modalButton, { backgroundColor: '#2196F3' }]} onPress={createNewList}>
              <Text style={styles.modalButtonText}>Create</Text>
            </Pressable>
            <Pressable
              style={[styles.modalButton, { backgroundColor: '#FF5252' }]}
              onPress={() => {
                setNewListName('');
                onClose();
              }}
            >
              <Text style={styles.modalButtonText}>Cancel</Text>
            </Pressable>
          </View>
        </View>
      </View>
    </Modal>
  );
};

export default CreateListModal;

const styles = StyleSheet.create({
    input: {
        borderBottomWidth: 1,
        borderColor: '#333',
        marginBottom: 20,
        width: '100%',
        paddingVertical: 8,
    },
    modalContainer: {
        flex: 1,
        justifyContent: 'center',
        alignItems: 'center',
        backgroundColor: 'rgba(0,0,0,0.5)',
    },
    modalContent: {
        width: 300,
        padding: 20,
        backgroundColor: 'white',
        borderRadius: 10,
        alignItems: 'center',
    },
    modalTitle: {
        fontSize: 18,
        fontWeight: 'bold',
        marginBottom: 10,
    },
    modalButtons: {
        flexDirection: 'row',
        justifyContent: 'space-between',
        width: '100%',
    },
    modalButton: {
        paddingVertical: 10,
        paddingHorizontal: 20,
        borderRadius: 5,
        alignItems: 'center',
        marginHorizontal: 5,
    },
    modalButtonText: {
        color: 'white',
    },
});<|MERGE_RESOLUTION|>--- conflicted
+++ resolved
@@ -1,12 +1,8 @@
 import React, { useState } from 'react';
 import { Modal, TextInput, Pressable, View, Text, StyleSheet } from 'react-native';
 import { addDoc, collection } from 'firebase/firestore';
-<<<<<<< HEAD
 import { db } from '../services/firebaseConfig';
-=======
-import { db } from '@/services/firebaseConfig';
-import { getAuth } from 'firebase/auth';  // Import Firebase Auth
->>>>>>> c372be35
+import { getAuth } from 'firebase/auth';
 
 type CreateListModalProps = {
   visible: boolean;
