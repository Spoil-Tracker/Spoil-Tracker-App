import { Resolver, Query, Mutation, Arg, Field, ObjectType, ID, InputType } from "type-graphql";
import { COLLECTIONS } from "./CollectionNames";
<<<<<<< HEAD
import  db  from "../firestore";
=======
import { db } from "../firestore";
>>>>>>> 1f288d01
import { FoodAbstractResolver } from "./FoodAbstract";

// New object types for nutrients

@ObjectType()
class Macronutrients {
    @Field()
    total_fat!: number;

    @Field()
    sat_fat!: number;

    @Field()
    trans_fat!: number;

    @Field()
    carbohydrate!: number;

    @Field()
    fiber!: number;

    @Field()
    total_sugars!: number;

    @Field()
    added_sugars!: number;

    @Field()
    protein!: number;
}

@ObjectType()
class Micronutrients {
    @Field()
    cholesterol!: number;

    @Field()
    sodium!: number;

    @Field()
    vitamin_d!: number;

    @Field()
    calcium!: number;

    @Field()
    iron!: number;

    @Field()
    potassium!: number;
}

// Input types for mutations

export @InputType()
class MacronutrientsInput {
    @Field()
    total_fat!: number;

    @Field()
    sat_fat!: number;

    @Field()
    trans_fat!: number;

    @Field()
    carbohydrate!: number;

    @Field()
    fiber!: number;

    @Field()
    total_sugars!: number;

    @Field()
    added_sugars!: number;

    @Field()
    protein!: number;
}

export @InputType()
class MicronutrientsInput {
    @Field()
    cholesterol!: number;

    @Field()
    sodium!: number;

    @Field()
    vitamin_d!: number;

    @Field()
    calcium!: number;

    @Field()
    iron!: number;

    @Field()
    potassium!: number;
}

@ObjectType()
export class FoodGlobal {
    @Field(type => ID)
    id!: string;

    @Field()
    food_name!: string;

    @Field()
    food_category!: string;

    @Field()
    food_picture_url!: string;

    @Field()
    amount_per_serving!: string;

    @Field()
    description!: string;

    @Field(() => Macronutrients)
    macronutrients!: Macronutrients;

    @Field(() => Micronutrients)
    micronutrients!: Micronutrients;
}

@Resolver(FoodGlobal)
export class FoodGlobalResolver {
    @Query(() => [FoodGlobal])
    async getAllFoodGlobal(): Promise<FoodGlobal[]> {
        const snapshot = await db.collection(COLLECTIONS.FOOD_GLOBAL).get();
        return snapshot.docs.map(doc => doc.data() as FoodGlobal);
    }

    @Query(() => FoodGlobal, { nullable: true })
    async getFoodGlobalByFoodName(
        @Arg("food_name") food_name: string
    ): Promise<FoodGlobal | null> {
        const snapshot = await db
            .collection(COLLECTIONS.FOOD_GLOBAL)
            .where("food_name", "==", food_name)
            .limit(1)
            .get();
        if (snapshot.empty) {
            return null;
        }
        return snapshot.docs[0].data() as FoodGlobal;
    }

    // New Query: Get FoodGlobal by its ID
    @Query(() => FoodGlobal, { nullable: true })
    async getFoodGlobalById(
        @Arg("food_global_id") food_global_id: string
    ): Promise<FoodGlobal | null> {
        const doc = await db.collection(COLLECTIONS.FOOD_GLOBAL).doc(food_global_id).get();
        if (!doc.exists) {
            return null;
        }
        return doc.data() as FoodGlobal;
    }

    @Mutation(() => FoodGlobal)
    async createFoodGlobal(
        @Arg("food_name") food_name: string,
        @Arg("food_category") food_category: string,
        @Arg("food_picture_url") food_picture_url: string,
        @Arg("amount_per_serving") amount_per_serving: string,
        @Arg("description") description: string,
        @Arg("macronutrients", () => MacronutrientsInput) macronutrients: MacronutrientsInput,
        @Arg("micronutrients", () => MicronutrientsInput) micronutrients: MicronutrientsInput
    ): Promise<FoodGlobal> {
        // Check if an existing FoodGlobal with the given name exists
        const existingFoodGlobal = await this.getFoodGlobalByFoodName(food_name);
        if (existingFoodGlobal != null) {
            throw new Error(`A FoodGlobal item with the name "${food_name}" already exists.`);
        }

        const plainMacronutrients = JSON.parse(JSON.stringify(macronutrients));
        const plainMicronutrients = JSON.parse(JSON.stringify(micronutrients));

        // Explicitly type newFoodGlobal as FoodGlobal (include a placeholder for id)
        const newFoodGlobal: FoodGlobal = {
            id: "", // temporary; will be set below
            food_name,
            food_category,
            food_picture_url,
            amount_per_serving,
            description,
            macronutrients: plainMacronutrients,
            micronutrients: plainMicronutrients,
        };

        const docRef = db.collection(COLLECTIONS.FOOD_GLOBAL).doc();
        newFoodGlobal.id = docRef.id;
        // Use set() to store the document including the id field
        await docRef.set(newFoodGlobal);
        return newFoodGlobal;
    }


    // New Mutation: Update FoodGlobal fields
    @Mutation(() => FoodGlobal)
    async updateFoodGlobal(
        @Arg("food_global_id") food_global_id: string,
        @Arg("food_name", { nullable: true }) food_name?: string,
        @Arg("food_category", { nullable: true }) food_category?: string,
        @Arg("food_picture_url", { nullable: true }) food_picture_url?: string,
        @Arg("amount_per_serving", { nullable: true }) amount_per_serving?: string,
        @Arg("description", { nullable: true }) description?: string,
        @Arg("macronutrients", () => MacronutrientsInput, { nullable: true }) macronutrients?: MacronutrientsInput,
        @Arg("micronutrients", () => MicronutrientsInput, { nullable: true }) micronutrients?: MicronutrientsInput
    ): Promise<FoodGlobal> {
        const foodGlobalRef = db.collection(COLLECTIONS.FOOD_GLOBAL).doc(food_global_id);
        const doc = await foodGlobalRef.get();
        if (!doc.exists) {
            throw new Error(`FoodGlobal with id ${food_global_id} does not exist.`);
        }
        const currentData = doc.data() as FoodGlobal;
        const updatedData = {
            food_name: food_name ?? currentData.food_name,
            food_category: food_category ?? currentData.food_category,
            food_picture_url: food_picture_url ?? currentData.food_picture_url,
            amount_per_serving: amount_per_serving ?? currentData.amount_per_serving,
            description: description ?? currentData.description,
            macronutrients: macronutrients ?? currentData.macronutrients,
            micronutrients: micronutrients ?? currentData.micronutrients,
        };
        await foodGlobalRef.update(updatedData);
        const updatedDoc = await foodGlobalRef.get();
        return updatedDoc.data() as FoodGlobal;
    }

    @Mutation(() => Boolean)
    async deleteFoodGlobal(
        @Arg("food_global_id") food_global_id: string
    ): Promise<boolean> {
        const foodGlobalRef = db.collection(COLLECTIONS.FOOD_GLOBAL).doc(food_global_id);

        // Delete associated Abstract Food items (cascades down to Concrete Food items)
        const foodAbstractResolver = new FoodAbstractResolver();
        const foodAbstractSnapshot = await db
            .collection(COLLECTIONS.FOOD_ABSTRACT)
            .where("food_global_id", "==", food_global_id)
            .get();

        for (const doc of foodAbstractSnapshot.docs) {
            await foodAbstractResolver.deleteFoodAbstract(doc.id);
        }

        // Delete the FoodGlobal
        await foodGlobalRef.delete();

        return true;
    }
}<|MERGE_RESOLUTION|>--- conflicted
+++ resolved
@@ -1,10 +1,6 @@
 import { Resolver, Query, Mutation, Arg, Field, ObjectType, ID, InputType } from "type-graphql";
 import { COLLECTIONS } from "./CollectionNames";
-<<<<<<< HEAD
-import  db  from "../firestore";
-=======
 import { db } from "../firestore";
->>>>>>> 1f288d01
 import { FoodAbstractResolver } from "./FoodAbstract";
 
 // New object types for nutrients
