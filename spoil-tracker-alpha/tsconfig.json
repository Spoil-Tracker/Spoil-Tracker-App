{
  "compilerOptions": {
    "allowJs": true,  // Allow JavaScript files to be included in the project
    "moduleResolution": "node",  // Use Node's module resolution
    "esModuleInterop": true,  // Ensure compatibility with ES modules
    "allowSyntheticDefaultImports": true,  // For smoother imports
<<<<<<< HEAD
    "strict": true  // Enable strict type-checking options
=======
    "strict": true,  // Enable strict type-checking options
    "experimentalDecorators": true,
    "emitDecoratorMetadata": true
>>>>>>> 1f288d01
  },
  "extends": "expo/tsconfig.base",
  "include": [
    "**/*.ts",  // Include TypeScript files
    "**/*.tsx",  // Include TypeScript JSX files
    ".expo/types/**/*.ts",  // Expo-specific types
    "expo-env.d.ts",  // Expo environment types
    "src/services/**/*.js"  // Include JavaScript files in the services folder
  ]
}
<|MERGE_RESOLUTION|>--- conflicted
+++ resolved
@@ -4,13 +4,9 @@
     "moduleResolution": "node",  // Use Node's module resolution
     "esModuleInterop": true,  // Ensure compatibility with ES modules
     "allowSyntheticDefaultImports": true,  // For smoother imports
-<<<<<<< HEAD
-    "strict": true  // Enable strict type-checking options
-=======
     "strict": true,  // Enable strict type-checking options
     "experimentalDecorators": true,
     "emitDecoratorMetadata": true
->>>>>>> 1f288d01
   },
   "extends": "expo/tsconfig.base",
   "include": [
