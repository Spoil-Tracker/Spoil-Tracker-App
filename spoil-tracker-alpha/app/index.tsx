// app/index.tsx
<<<<<<< HEAD
import React, { useEffect, useState } from 'react';
=======
import { useEffect, useState } from 'react';
>>>>>>> 481df5b3
import { useAuth } from '../services/authContext'; // Adjust path if needed
import { useRouter } from 'expo-router';

const Index = () => {
  const { user } = useAuth();
  const router = useRouter();
  const [isReady, setIsReady] = useState(false);

  // Ensure navigation logic only runs after the layout is ready
  useEffect(() => {
    if (isReady) {
      if (!user) {
<<<<<<< HEAD
        router.push('./login'); // Navigate to login if no user is logged in
      } else {
        router.push('./Home'); // Navigate to home page if the user is logged in
=======
        router.push('/login'); // Navigate to login if no user is logged in
      } else {
        router.push('/Home'); // Navigate to home page if the user is logged in
>>>>>>> 481df5b3
      }
    }
  }, [isReady, user, router]);

  // Mark layout as ready once the component has mounted
  useEffect(() => {
    setIsReady(true);
  }, []);

  return null; // Blank screen while redirecting
};

export default Index;<|MERGE_RESOLUTION|>--- conflicted
+++ resolved
@@ -1,9 +1,5 @@
 // app/index.tsx
-<<<<<<< HEAD
-import React, { useEffect, useState } from 'react';
-=======
 import { useEffect, useState } from 'react';
->>>>>>> 481df5b3
 import { useAuth } from '../services/authContext'; // Adjust path if needed
 import { useRouter } from 'expo-router';
 
@@ -16,15 +12,9 @@
   useEffect(() => {
     if (isReady) {
       if (!user) {
-<<<<<<< HEAD
-        router.push('./login'); // Navigate to login if no user is logged in
-      } else {
-        router.push('./Home'); // Navigate to home page if the user is logged in
-=======
         router.push('/login'); // Navigate to login if no user is logged in
       } else {
         router.push('/Home'); // Navigate to home page if the user is logged in
->>>>>>> 481df5b3
       }
     }
   }, [isReady, user, router]);
