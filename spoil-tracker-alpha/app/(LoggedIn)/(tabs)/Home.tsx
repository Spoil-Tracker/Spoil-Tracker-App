import React, { useState, useEffect } from 'react';
import * as Font from 'expo-font';
import { useRouter } from 'expo-router';
<<<<<<< HEAD
import {
  Text,
  View,
  StyleSheet,
  TouchableOpacity,
  Platform,
} from 'react-native';
import { useAuth } from '../../../services/authContext'; // Import the authentication context
=======
import { View, StyleSheet, TouchableOpacity, Platform } from 'react-native';
import { useAuth } from '../../../services/authContext'; // Import the authentication context
import { useTheme, Text } from 'react-native-paper'; // Import useTheme and Text from react-native-paper
>>>>>>> 1f288d01

export default function HomeScreen() {
  // State for Home screen
  const [fontsLoaded, setFontsLoaded] = useState(false);
  const router = useRouter();
  const { logout } = useAuth(); // Get the logout function
  const { colors } = useTheme(); // Adds dark mode

  useEffect(() => {
    const loadFonts = async () => {
      await Font.loadAsync({
        'inter-bold': require('../../../assets/fonts/Inter_800ExtraBold.ttf'),
      });
      setFontsLoaded(true);
    };
    loadFonts();
  }, []);

  if (!fontsLoaded) {
    return (
      <View style={styles.container}>
        <Text>Loading...</Text>
      </View>
    );
  }

  // Function to logout the user
  const handleLogout = async () => {
    try {
      await logout(); // Sign out the user
      router.replace('/login'); // Navigate back to the login screen
    } catch (error) {
      console.error('Logout failed:', error);
    }
  };

  // returns everything to the display for the user to see
  return (
    <View style={[styles.container, { backgroundColor: colors.background }]}>
      <Text style={[styles.spoilTrackerText, { color: colors.text }]}>
        WELCOME TO THE HOME PAGE!!!
      </Text>

      <TouchableOpacity onPress={() => router.push('/Pantry')}>
        <Text style={styles.btnLogin}>Pantries</Text>
      </TouchableOpacity>

      <TouchableOpacity onPress={() => router.push('/GroceryList')}>
        <Text style={styles.btnLogin}>Grocery Lists</Text>
      </TouchableOpacity>

      <TouchableOpacity onPress={() => router.push('/Profile')}>
        <Text style={styles.btnLogin}>My Profile</Text>
      </TouchableOpacity>

      <TouchableOpacity onPress={() => router.push('/Settings')}>
        <Text style={styles.btnLogin}>Settings</Text>
      </TouchableOpacity>

      <TouchableOpacity onPress={handleLogout}>
        <Text style={styles.btnLogout}>Logout</Text>
      </TouchableOpacity>
    </View>
  );
}

// style sheet for fonts and colors
const styles = StyleSheet.create({
  container: {
    flex: 1,
    justifyContent: 'center',
    alignItems: 'center',
  },
  spoilTrackerText: {
    fontSize: 40,
    fontFamily: 'inter-bold',
    color: '#4CAE4F',
    marginBottom: 10,
  },
  btnLogin: {
    backgroundColor: 'blue',
    color: 'white',
    textAlign: 'center',
    fontWeight: 'bold',
    borderRadius: 10,
    padding: 15,
    marginTop: 10,
  },
  btnLogout: {
    backgroundColor: 'red',
    color: 'white',
    textAlign: 'center',
    fontWeight: 'bold',
    borderRadius: 10,
    padding: 15,
    marginTop: 10,
  },
});<|MERGE_RESOLUTION|>--- conflicted
+++ resolved
@@ -1,20 +1,9 @@
 import React, { useState, useEffect } from 'react';
 import * as Font from 'expo-font';
 import { useRouter } from 'expo-router';
-<<<<<<< HEAD
-import {
-  Text,
-  View,
-  StyleSheet,
-  TouchableOpacity,
-  Platform,
-} from 'react-native';
-import { useAuth } from '../../../services/authContext'; // Import the authentication context
-=======
 import { View, StyleSheet, TouchableOpacity, Platform } from 'react-native';
 import { useAuth } from '../../../services/authContext'; // Import the authentication context
 import { useTheme, Text } from 'react-native-paper'; // Import useTheme and Text from react-native-paper
->>>>>>> 1f288d01
 
 export default function HomeScreen() {
   // State for Home screen
