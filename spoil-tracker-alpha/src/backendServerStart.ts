--- conflicted
+++ resolved
@@ -23,13 +23,9 @@
       FoodAbstractResolver, 
       FoodConcreteResolver,
       FoodGlobalResolver,
-<<<<<<< HEAD
       FoodLeaderboardResolver,
-      GroceryListResolver
-=======
       GroceryListResolver,
       CommunityResolver
->>>>>>> 3965468c
     ],
     validate: false,
   });
