import React, { useState, useEffect } from 'react';
<<<<<<< HEAD
import { 
  View, 
  Text, 
  StyleSheet, 
  SafeAreaView, 
  Dimensions, 
  Pressable, 
  ActivityIndicator, 
  TextInput, 
  ScrollView 
=======
import {
  View,
  Text,
  StyleSheet,
  SafeAreaView,
  Dimensions,
  Pressable,
  ActivityIndicator,
  TextInput,
  ScrollView,
>>>>>>> 1f288d01
} from 'react-native';
import { AntDesign } from '@expo/vector-icons';
import { useAuth } from "@/services/authContext"; 
import { query, collection, where, getDocs } from 'firebase/firestore';
import { db } from '../../../services/firebaseConfig';
import ListSection from '../../../components/GroceryList/ListSection';
import CreateListModal from '@/components/GroceryList/CreateListModal';
import { useFocusEffect } from '@react-navigation/native';
import { Dropdown } from 'react-native-element-dropdown';
<<<<<<< HEAD
import {
  GroceryList,
  fetchAllGroceryLists
} from '@/components/GroceryList/GroceryListService';
import {
  getAccountByOwnerID
} from '@/components/Account/AccountService';

=======
import { useTheme } from 'react-native-paper'; // allows for dark mode
>>>>>>> 1f288d01

// Get screen width for responsive design
const SCREEN_WIDTH = Dimensions.get('window').width;

// Sorting options for lists
<<<<<<< HEAD
const SORT_OPTIONS = [
  { label: 'Alphabetical', value: 'alphabetical' }
]

const formatDate = (isoString: string) => {
  const date = new Date(isoString);
  return date.toLocaleDateString('en-US', { month: 'long', day: 'numeric', year: 'numeric' });
};
=======
const SORT_OPTIONS = [{ label: 'Alphabetical', value: 'alphabetical' }];
>>>>>>> 1f288d01

/**
 screen component for displaying a user's grocery lists
 allows filtering, sorting, and list creation
 */
const ButtonListScreen = () => {
<<<<<<< HEAD
  const [completeLists, setcompleteLists] = useState<GroceryList[]>([]);
  const [incompleteLists, setIncompleteLists] = useState<GroceryList[]>([]);
  const [screenWidth, setScreenWidth] = useState(Dimensions.get('window').width);
=======
  const [completedLists, setCompletedLists] = useState<string[]>([]);
  const [incompleteLists, setIncompleteLists] = useState<string[]>([]);
  const [screenWidth, setScreenWidth] = useState(
    Dimensions.get('window').width
  );
>>>>>>> 1f288d01
  const [modalVisible, setModalVisible] = useState(false);
  const [loading, setLoading] = useState(true);
  const [sortCriteria, setSortCriteria] = useState('alphabetical'); // Current sort selection
  const [searchQuery, setSearchQuery] = useState(''); // User input for filtering lists
<<<<<<< HEAD
  const { user } = useAuth();
=======
  const { colors } = useTheme();

>>>>>>> 1f288d01
  /**
   fetches the user's grocery lists from Firestore
   lists are categorized into complete and incomplete
   */
  const fetchLists = async () => {
    setLoading(true);
    try {
      // Get the currently logged-in user
<<<<<<< HEAD
      if (!user) {
=======
      const auth = getAuth();
      const currentUser = auth.currentUser;

      // Check if the user is logged in
      if (!currentUser) {
>>>>>>> 1f288d01
        alert('User is not logged in');
        setLoading(false);
        return;
      }
<<<<<<< HEAD
      const account = await getAccountByOwnerID(user?.uid);
      const complete = [];
      const incomplete = [];
      const groceryLists = await fetchAllGroceryLists(account.id);

      for (const list of groceryLists) {
        console.log(list);
        const currList = {
          id: list.id,
          account_id: list.account_id,
          createdAt: list.createdAt,
          last_opened: list.last_opened,
          grocerylist_name: list.grocerylist_name,
          description: list.description,
          grocery_list_items: list.grocery_list_items,
          isFamily: list.isFamily,
          isShared: list.isShared,
          isComplete: list.isComplete,
        };

        if (currList.isComplete) {
          complete.push(currList); 
        } else {
          incomplete.push(currList);
        }
      }

      setcompleteLists(complete);
=======

      // Create a query to fetch grocery lists where user_id matches the current user
      const groceryListsQuery = query(
        collection(db, 'grocery_lists'),
        where('owner_id', '==', currentUser.uid) // Filter by user_id
      );

      const querySnapshot = await getDocs(groceryListsQuery);
      const completed = [];
      const incomplete = [];

      // Process fetched lists
      querySnapshot.forEach((doc) => {
        const data = doc.data();
        if (data?.name) {
          // Format date helper function
          const formatDate = (isoString: string) => {
            const date = new Date(isoString);
            return date.toLocaleDateString('en-US', {
              month: 'long',
              day: 'numeric',
              year: 'numeric',
            });
          };

          // Categorize lists based on completion status
          if (data.completed) {
            completed.push({
              id: doc.id,
              name: String(data.name),
              completed: data.completed,
              created: data.created ? formatDate(data.created) : 'Unknown Date',
              description: data.description,
            });
          } else {
            incomplete.push({
              id: doc.id,
              name: String(data.name),
              completed: data.completed,
              created: data.created ? formatDate(data.created) : 'Unknown Date',
              description: data.description,
            });
          }
        }
      });

      // Set the lists for completed and incomplete items
      // Update state with fetched lists
      setCompletedLists(completed);
>>>>>>> 1f288d01
      setIncompleteLists(incomplete);

    } catch (error) {
      console.error('Error fetching grocery lists: ', error);
    }
    setLoading(false);
  };

  /**
   fetch lists on component mount and screen size change.
   */
  useEffect(() => {
    
    fetchLists();
    const subscription = Dimensions.addEventListener('change', () => {
      setScreenWidth(Dimensions.get('window').width);
    });

    // Listen for screen dimension changes
    return () => {
      subscription.remove();
    };
  }, []);

  /**
   fetch lists when the screen comes into focus
   */
  useFocusEffect(
    React.useCallback(() => {
      fetchLists();
    }, [])
  );

  // Determine if the screen width is considered small
  const isSmallScreen = screenWidth < 800;

  /**
   sorts lists based on the selected sorting criteria
   @param {Array} lists - The list of grocery lists to be sorted
   @returns {Array} - Sorted list.
   */
   const sortLists = (lists: GroceryList[]) => {
    if (sortCriteria === 'alphabetical') {
      return lists.sort((a, b) => a.grocerylist_name.localeCompare(b.grocerylist_name));
    }
    return lists; // Default no sort (you could add more sorting criteria here)
  };
  
  /**
   * Filters lists based on the user's search query.
   * @param {GroceryList[]} lists - The list of grocery lists to filter
   * @returns {GroceryList[]} - Filtered list
   */
<<<<<<< HEAD
  const filterLists = (lists: GroceryList[]) => {
    return lists.filter(list =>
      list.grocerylist_name.toLowerCase().includes(searchQuery.toLowerCase())
=======
  const filterLists = (lists) => {
    return lists.filter((list) =>
      list.name.toLowerCase().includes(searchQuery.toLowerCase())
>>>>>>> 1f288d01
    );
  };

  // Sorted and filtered lists
  const sortedcompleteLists = sortLists(filterLists(completeLists));
  const sortedIncompleteLists = sortLists(filterLists(incompleteLists));

  return (
    <SafeAreaView
      style={[styles.container, { backgroundColor: colors.background }]}
    >
      <ScrollView
        contentContainerStyle={styles.scrollViewContent}
        style={styles.scrollView}
      >
        <Text style={styles.title}>Grocery Lists</Text>

        {/* Dropdown for sorting */}
        <View style={styles.sortContainer}>
          <Text style={[styles.sortText, { color: colors.text }]}>
            Sort By:
          </Text>
          <Dropdown
            style={styles.dropdown}
            data={SORT_OPTIONS}
            labelField="label"
            valueField="value"
            value={sortCriteria}
            maxHeight={300}
            onChange={(item) => setSortCriteria(item.value)}
          />
        </View>

        {/* Search Bar right below the Sort Dropdown */}
        <TextInput
          style={styles.searchBar}
          placeholder="Search lists..."
          value={searchQuery}
          onChangeText={setSearchQuery}
        />

        {loading ? (
          <ActivityIndicator
            size="large"
            color="#2196F3"
            style={{ marginTop: 20 }}
          />
        ) : (
<<<<<<< HEAD
          <View style={[styles.contentContainer, isSmallScreen ? styles.columnLayout : styles.rowLayout]}>
            {/* complete Lists Section */}
            <ListSection title="Complete Lists" lists={sortedcompleteLists} fetchLists={fetchLists} />
=======
          <View
            style={[
              styles.contentContainer,
              isSmallScreen ? styles.columnLayout : styles.rowLayout,
            ]}
          >
            {/* Completed Lists Section */}
            <ListSection
              title="Completed Lists"
              lists={sortedCompletedLists}
              fetchLists={fetchLists}
            />
>>>>>>> 1f288d01

            {/* Incomplete Lists Section */}
            <ListSection
              title="Incomplete Lists"
              lists={sortedIncompleteLists}
              fetchLists={fetchLists}
            />
          </View>
        )}

        {/* Create List Modal */}
        <CreateListModal
          visible={modalVisible}
          onClose={() => setModalVisible(false)}
          fetchLists={fetchLists}
        />
      </ScrollView>

      {/* Floating Button */}
      <Pressable
        onPress={() => setModalVisible(true)}
        style={styles.floatingButton}
      >
        <AntDesign name="plus" size={28} color="white" />
      </Pressable>
    </SafeAreaView>
  );
};

const styles = StyleSheet.create({
  container: {
    flex: 1,
    justifyContent: 'flex-start',
    alignItems: 'center',
    paddingTop: 20,
  },
  scrollView: {
    width: '100%', // Ensure ScrollView spans the full width
  },
  scrollViewContent: {
    flexGrow: 1, // Ensures the content stretches to take full space
    alignItems: 'center', // Centers content horizontally
    paddingHorizontal: 10,
  },
  title: {
    fontSize: 22,
    fontFamily: 'inter-bold',
    color: '#2196F3',
    marginBottom: 10,
  },
  sortContainer: {
    flexDirection: 'row',
    alignItems: 'center',
    marginVertical: 10,
  },
  sortText: {
    fontSize: 16,
    marginRight: 10,
  },
  picker: {
    height: 40,
    width: 120, // Smaller width for dropdown
    borderWidth: 1,
    borderColor: '#ccc',
    borderRadius: 8,
  },
  searchBar: {
    minWidth: 300,
    width: '35%',
    height: 40,
    backgroundColor: '#fff',
    borderColor: '#ccc',
    borderWidth: 1,
    borderRadius: 8,
    paddingLeft: 10,
    marginTop: 10, // Space between the sort dropdown and the search bar
  },
  contentContainer: {
    flex: 1,
  },
  columnLayout: {
    flexDirection: 'column',
    alignItems: 'center',
  },
  rowLayout: {
    flexDirection: 'row',
    justifyContent: 'space-between',
  },
  floatingButton: {
    position: 'absolute',
    bottom: 30,
    right: 30,
    width: 70,
    height: 70,
    borderRadius: 35,
    backgroundColor: '#2196F3',
    justifyContent: 'center',
    alignItems: 'center',
    shadowColor: '#000',
    shadowOffset: { width: 0, height: 4 },
    shadowOpacity: 0.3,
    shadowRadius: 4,
    elevation: 6,
  },
  overlay: {
    position: 'absolute',
    top: 0,
    left: 0,
    right: 0,
    bottom: 0,
    backgroundColor: 'rgba(0, 0, 0, 0.5)',
    justifyContent: 'flex-end',
    zIndex: 1000, // Ensure it's above other UI elements
  },
  sideMenu: {
    position: 'absolute',
    top: 0,
    bottom: 0,
    width: SCREEN_WIDTH * 0.7,
    backgroundColor: '#f0f0f0',
    padding: 20,
    shadowColor: '#000',
    shadowOffset: { width: -2, height: 0 },
    shadowOpacity: 0.3,
    shadowRadius: 5,
    elevation: 5,
  },
  menuContent: {
    flex: 1,
    justifyContent: 'center',
  },
  menuText: {
    fontSize: 16,
    color: '#333',
    marginBottom: 10,
  },
  closeButton: {
    padding: 10,
    backgroundColor: '#d9534f',
    borderRadius: 5,
    alignItems: 'center',
  },
  closeText: {
    color: 'white',
    fontWeight: 'bold',
  },
  dropdown: {
    backgroundColor: 'white',
    height: 50,
    borderColor: 'gray',
    borderWidth: 0.5,
    borderRadius: 8,
    paddingHorizontal: 8,
  },
});

export default ButtonListScreen;<|MERGE_RESOLUTION|>--- conflicted
+++ resolved
@@ -1,5 +1,4 @@
 import React, { useState, useEffect } from 'react';
-<<<<<<< HEAD
 import { 
   View, 
   Text, 
@@ -10,28 +9,15 @@
   ActivityIndicator, 
   TextInput, 
   ScrollView 
-=======
-import {
-  View,
-  Text,
-  StyleSheet,
-  SafeAreaView,
-  Dimensions,
-  Pressable,
-  ActivityIndicator,
-  TextInput,
-  ScrollView,
->>>>>>> 1f288d01
 } from 'react-native';
 import { AntDesign } from '@expo/vector-icons';
-import { useAuth } from "@/services/authContext"; 
+import { getAuth } from 'firebase/auth';
 import { query, collection, where, getDocs } from 'firebase/firestore';
 import { db } from '../../../services/firebaseConfig';
 import ListSection from '../../../components/GroceryList/ListSection';
 import CreateListModal from '@/components/GroceryList/CreateListModal';
 import { useFocusEffect } from '@react-navigation/native';
 import { Dropdown } from 'react-native-element-dropdown';
-<<<<<<< HEAD
 import {
   GroceryList,
   fetchAllGroceryLists
@@ -40,15 +26,12 @@
   getAccountByOwnerID
 } from '@/components/Account/AccountService';
 
-=======
 import { useTheme } from 'react-native-paper'; // allows for dark mode
->>>>>>> 1f288d01
 
 // Get screen width for responsive design
 const SCREEN_WIDTH = Dimensions.get('window').width;
 
 // Sorting options for lists
-<<<<<<< HEAD
 const SORT_OPTIONS = [
   { label: 'Alphabetical', value: 'alphabetical' }
 ]
@@ -57,36 +40,22 @@
   const date = new Date(isoString);
   return date.toLocaleDateString('en-US', { month: 'long', day: 'numeric', year: 'numeric' });
 };
-=======
-const SORT_OPTIONS = [{ label: 'Alphabetical', value: 'alphabetical' }];
->>>>>>> 1f288d01
 
 /**
  screen component for displaying a user's grocery lists
  allows filtering, sorting, and list creation
  */
 const ButtonListScreen = () => {
-<<<<<<< HEAD
   const [completeLists, setcompleteLists] = useState<GroceryList[]>([]);
   const [incompleteLists, setIncompleteLists] = useState<GroceryList[]>([]);
   const [screenWidth, setScreenWidth] = useState(Dimensions.get('window').width);
-=======
-  const [completedLists, setCompletedLists] = useState<string[]>([]);
-  const [incompleteLists, setIncompleteLists] = useState<string[]>([]);
-  const [screenWidth, setScreenWidth] = useState(
-    Dimensions.get('window').width
-  );
->>>>>>> 1f288d01
   const [modalVisible, setModalVisible] = useState(false);
   const [loading, setLoading] = useState(true);
   const [sortCriteria, setSortCriteria] = useState('alphabetical'); // Current sort selection
   const [searchQuery, setSearchQuery] = useState(''); // User input for filtering lists
-<<<<<<< HEAD
   const { user } = useAuth();
-=======
   const { colors } = useTheme();
 
->>>>>>> 1f288d01
   /**
    fetches the user's grocery lists from Firestore
    lists are categorized into complete and incomplete
@@ -95,20 +64,11 @@
     setLoading(true);
     try {
       // Get the currently logged-in user
-<<<<<<< HEAD
       if (!user) {
-=======
-      const auth = getAuth();
-      const currentUser = auth.currentUser;
-
-      // Check if the user is logged in
-      if (!currentUser) {
->>>>>>> 1f288d01
         alert('User is not logged in');
         setLoading(false);
         return;
       }
-<<<<<<< HEAD
       const account = await getAccountByOwnerID(user?.uid);
       const complete = [];
       const incomplete = [];
@@ -137,57 +97,6 @@
       }
 
       setcompleteLists(complete);
-=======
-
-      // Create a query to fetch grocery lists where user_id matches the current user
-      const groceryListsQuery = query(
-        collection(db, 'grocery_lists'),
-        where('owner_id', '==', currentUser.uid) // Filter by user_id
-      );
-
-      const querySnapshot = await getDocs(groceryListsQuery);
-      const completed = [];
-      const incomplete = [];
-
-      // Process fetched lists
-      querySnapshot.forEach((doc) => {
-        const data = doc.data();
-        if (data?.name) {
-          // Format date helper function
-          const formatDate = (isoString: string) => {
-            const date = new Date(isoString);
-            return date.toLocaleDateString('en-US', {
-              month: 'long',
-              day: 'numeric',
-              year: 'numeric',
-            });
-          };
-
-          // Categorize lists based on completion status
-          if (data.completed) {
-            completed.push({
-              id: doc.id,
-              name: String(data.name),
-              completed: data.completed,
-              created: data.created ? formatDate(data.created) : 'Unknown Date',
-              description: data.description,
-            });
-          } else {
-            incomplete.push({
-              id: doc.id,
-              name: String(data.name),
-              completed: data.completed,
-              created: data.created ? formatDate(data.created) : 'Unknown Date',
-              description: data.description,
-            });
-          }
-        }
-      });
-
-      // Set the lists for completed and incomplete items
-      // Update state with fetched lists
-      setCompletedLists(completed);
->>>>>>> 1f288d01
       setIncompleteLists(incomplete);
 
     } catch (error) {
@@ -241,15 +150,9 @@
    * @param {GroceryList[]} lists - The list of grocery lists to filter
    * @returns {GroceryList[]} - Filtered list
    */
-<<<<<<< HEAD
   const filterLists = (lists: GroceryList[]) => {
     return lists.filter(list =>
       list.grocerylist_name.toLowerCase().includes(searchQuery.toLowerCase())
-=======
-  const filterLists = (lists) => {
-    return lists.filter((list) =>
-      list.name.toLowerCase().includes(searchQuery.toLowerCase())
->>>>>>> 1f288d01
     );
   };
 
@@ -298,24 +201,9 @@
             style={{ marginTop: 20 }}
           />
         ) : (
-<<<<<<< HEAD
           <View style={[styles.contentContainer, isSmallScreen ? styles.columnLayout : styles.rowLayout]}>
             {/* complete Lists Section */}
             <ListSection title="Complete Lists" lists={sortedcompleteLists} fetchLists={fetchLists} />
-=======
-          <View
-            style={[
-              styles.contentContainer,
-              isSmallScreen ? styles.columnLayout : styles.rowLayout,
-            ]}
-          >
-            {/* Completed Lists Section */}
-            <ListSection
-              title="Completed Lists"
-              lists={sortedCompletedLists}
-              fetchLists={fetchLists}
-            />
->>>>>>> 1f288d01
 
             {/* Incomplete Lists Section */}
             <ListSection
