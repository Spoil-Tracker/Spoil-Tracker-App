--- conflicted
+++ resolved
@@ -43,24 +43,6 @@
   }
 `;
 
-const SEARCH_PANTRIES = gql`
-  query SearchPantries($account_id: String!, $query: String!) {
-    searchPantries(account_id: $account_id, query: $query)
-  }
-`;
-
-const GET_PANTRY_BY_ID = gql`
-  query GetPantryByID($pantry_id: String!) {
-    getPantryByID(pantry_id: $pantry_id) {
-      id
-      account_id
-      pantry_name
-      description
-      food_concrete_items
-    }
-  }
-`;
-
 export interface Pantry {
   id: string;
   account_id: string;
@@ -135,47 +117,6 @@
       quantity
       quantity_type
     }
-<<<<<<< HEAD
-}
-
-/**
- * Returns an array of pantry IDs whose name or description matches the query.
- */
-export async function searchPantries(
-    account_id: string,
-    query: string
-  ): Promise<string[]> {
-    try {
-      const result = await client.query<{ searchPantries: string[] }>({
-        query: SEARCH_PANTRIES,
-        variables: { account_id, query },
-        fetchPolicy: 'network-only',
-      });
-      return result.data.searchPantries;
-    } catch (error) {
-      console.error('Error searching pantries:', error);
-      throw error;
-    }
-  }
-  
-/**
- * Fetches a single Pantry by its ID.
- */
-export async function fetchPantryByID(
-   pantry_id: string
-): Promise<Pantry> {
-try {
-    const result = await client.query<{ getPantryByID: Pantry }>({
-    query: GET_PANTRY_BY_ID,
-    variables: { pantry_id },
-    fetchPolicy: 'network-only',
-    });
-    return result.data.getPantryByID;
-} catch (error) {
-    console.error('Error fetching pantry by ID:', error);
-    throw error;
-}
-=======
   }
 `;
 
@@ -325,5 +266,4 @@
     console.error('Error fetching pantry:', error);
     throw error;
   }
->>>>>>> 57609157
 }