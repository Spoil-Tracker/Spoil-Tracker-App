import React, { useEffect, useState } from 'react';
<<<<<<< HEAD
import { Text, View, Button, Modal, StyleSheet, Image, TouchableOpacity, TextInput } from 'react-native';
import * as Clipboard from 'expo-clipboard';
import { useRouter, router } from 'expo-router';
import { db, auth } from '../../../services/firebaseConfig';
import { deleteUser } from "firebase/auth";
import { doc, getDoc, setDoc, deleteDoc } from 'firebase/firestore';
import { useAuth } from '../../../services/authContext';

const userIcon = require('../../../assets/images/icon.png');

=======
import {
  Text,
  View,
  Button,
  Modal,
  StyleSheet,
  Image,
  TouchableOpacity,
  TextInput,
} from 'react-native';
import * as Clipboard from 'expo-clipboard';
import { useRouter, router } from 'expo-router';
import { db, auth } from '../../../services/firebaseConfig';
import { deleteUser } from 'firebase/auth';
import { doc, getDoc, setDoc, deleteDoc } from 'firebase/firestore';
import { useAuth } from '../../../services/authContext';
import { useTheme } from 'react-native-paper'; // allows for dark mode, contributed by Kevin

const userIcon = require('../../../assets/images/icon.png');
>>>>>>> 1f288d01

export default function HomeScreen() {
  const { colors } = useTheme(); // allows for dark mode, contributed by Kevin
  const { user } = useAuth();
  const userID = user?.uid;
  const router = useRouter();
  const [isModalVisible, setModalVisible] = useState(false);
  const [isShareModalVisible, setShareModalVisible] = useState(false);
  const [generatedLink, setGeneratedLink] = useState('');
  const [userData, setUserData] = useState({
    email: '',
    username: '',
  });

  useEffect(() => {
    if (!userID) return;

    const fetchOrCreateUserData = async () => {
      try {
        const userDocRef = doc(db, 'users', userID);
        const userDoc = await getDoc(userDocRef);

        if (userDoc.exists()) {
          const data = userDoc.data();
          console.log('User document data:', data);

          setUserData({
            email: data.email,
            username: data.username || 'New User',
          });
        } else {
          console.log('No user document found. Creating one...');
          const newUserData = {
            email: user.email,
            username: user.displayName || 'New User',
            createdAt: new Date().toISOString(),
          };

          await setDoc(userDocRef, newUserData);
          console.log('New user document created');

          setUserData({
            email: newUserData.email || '',
<<<<<<< HEAD
            username: newUserData.username || '',
=======
            firstName: newUserData.name.split(' ')[0],
            lastName: newUserData.name.split(' ')[1] || '',
>>>>>>> 1f288d01
          });
        }
      } catch (error) {
        console.error('Error fetching or creating user data:', error);
      }
    };

    fetchOrCreateUserData();
  }, [userID, user]);

  const generateShareLink = () => {
    const fakeLink = `https://fakelink.com`;
    setGeneratedLink(fakeLink);
    setShareModalVisible(true);
  };

  const copyToClipboard = () => {
    Clipboard.setStringAsync(generatedLink);
    alert('Link copied to clipboard!');
  };

  const toggleModal = () => {
    setModalVisible(!isModalVisible); // Toggle the modal visibility
  };

  const handleDeleteAccount = async () => {
    if (!userID) return;

    const user = auth.currentUser;

    if (!user) {
      console.error('No authenticated user found');
      return;
    }

    try {
      // Reference to the user document by userID
<<<<<<< HEAD
      const userRef = doc(db, 'users', userID);
  
=======
      const userRef = doc(db, 'user_profiles', userID);

>>>>>>> 1f288d01
      // Delete the user document from Firestore
      await deleteDoc(userRef);

      // Delete the user's authentication account
      await deleteUser(user);

      console.log('User account and authentication deleted successfully.');

      // Redirect to the login screen
      router.push('/login');

      // Close the modal after deletion
      setModalVisible(false);
    } catch (error) {
      console.error('Error deleting user account: ', error);
    }
  };

<<<<<<< HEAD

  return (
    
    <View style={styles.container}>
       {/* Account Header with Small Image */}
=======
  return (
    // allows for dark mode, contributed by Kevin
    <View style={[styles.container, { backgroundColor: colors.background }]}>
      {/* Account Header with Small Image */}
>>>>>>> 1f288d01
      <View style={styles.accountHeader}>
        <Image source={userIcon} style={styles.icon} />
        <Text style={styles.accountTitle}>My Account</Text>
      </View>

      {/* First Group */}
      <View style={styles.group}>
        <Text style={styles.label}>Email</Text>
        <Text style={styles.info}>{userData.email || 'Loading...'}</Text>

<<<<<<< HEAD
        <Text style={styles.label}>User Name</Text>
        <Text style={styles.info}>{userData.username || 'Loading...'}</Text>

      
=======
        <Text style={styles.label}>First Name</Text>
        <Text style={styles.info}>{userData.firstName || 'Loading...'}</Text>

        <Text style={styles.label}>Last Name</Text>
        <Text style={styles.info}>{userData.lastName || 'Loading...'}</Text>
>>>>>>> 1f288d01
        <View style={styles.space2} />
        <Button
          title="Edit Account"
          onPress={() =>
            router.push({
              pathname: '/EditAccount',
              params: {
                userID, // Pass the userID
                currentUsername: userData.username,
              },
            })
          }
        />
      </View>

      {/* Second Group */}
      <View style={styles.group}>
        <Text style={styles.dangerText}>Permanently Delete Your Account</Text>
        <Button title="Delete Account" onPress={toggleModal} />
      </View>

<<<<<<< HEAD
      {/* Share Kitchen Section */}  
      <View style={styles.group}>
      <Text style={styles.info}>Share your kitchen with friends and family to manage the kitchen together.</Text>
        <Button title="Share Kitchen" onPress={generateShareLink} />
      </View>

      <Modal animationType="slide" transparent={true} visible={isShareModalVisible} onRequestClose={() => setShareModalVisible(false)}>
        <View style={styles.modalOverlay}>
          <View style={styles.modalContainer}>
            <Text style={styles.modalTitle}>Share Kitchen</Text>
            <Text style={styles.modalMessage}>Share this link with your family members.</Text>
            <TextInput style={styles.linkBox} value={generatedLink} editable={false} />
            <TouchableOpacity style={styles.copyButton} onPress={copyToClipboard}>
              <Text style={styles.copyButtonText}>Copy Link</Text>
            </TouchableOpacity>
            <Button title="Close" onPress={() => setShareModalVisible(false)} />
          </View>
        </View>
      </Modal>

      {/* Modal for Delete Confirmation */}
=======
      {/* Share Kitchen Section */}
      <View style={styles.group}>
        <Text style={styles.info}>
          Share your kitchen with friends and family to manage the kitchen
          together.
        </Text>
        <Button title="Share Kitchen" onPress={generateShareLink} />
      </View>

>>>>>>> 1f288d01
      <Modal
        animationType="slide"
        transparent={true}
        visible={isShareModalVisible}
        onRequestClose={() => setShareModalVisible(false)}
      >
        <View style={styles.modalOverlay}>
          <View style={styles.modalContainer}>
            <Text style={styles.modalTitle}>Share Kitchen</Text>
            <Text style={styles.modalMessage}>
              Share this link with your family members.
            </Text>
            <TextInput
              style={styles.linkBox}
              value={generatedLink}
              editable={false}
            />
            <TouchableOpacity
              style={styles.copyButton}
              onPress={copyToClipboard}
            >
              <Text style={styles.copyButtonText}>Copy Link</Text>
            </TouchableOpacity>
            <Button title="Close" onPress={() => setShareModalVisible(false)} />
          </View>
        </View>
      </Modal>

      {/* Modal for Delete Confirmation */}
      <Modal
        animationType="slide" // Allows it to be displayed as a pop-up.
        transparent={true}
        visible={isModalVisible}
        onRequestClose={toggleModal} // Handle closing the modal
      >
        <View style={styles.modalOverlay}>
          <View style={styles.modalContainer}>
            <Text style={styles.modalTitle}>Warning!</Text>
            <Text style={styles.modalMessage}>
              Are you sure you want to permanently delete your account? This
              action cannot be undone.
            </Text>

            {/* Buttons for the modal */}
            <View style={styles.modalButtons}>
              <Button title="No! I change my mind!" onPress={toggleModal} />
              <Button
                title="Yes! Delete it forever!"
                color="red" // Red instead of usual green color to make it stand out more.
                onPress={handleDeleteAccount}
              />
            </View>
          </View>
        </View>
      </Modal>
    </View>
  );
}

const styles = StyleSheet.create({
  container: {
    flex: 1,
    justifyContent: 'center',
    alignItems: 'center',
    padding: 16,
  },
  accountTitle: {
    fontSize: 40,
    fontWeight: 'bold',
    color: '#4CAE4F',
<<<<<<< HEAD
    marginBottom: 16, 
=======
    marginBottom: 16,
>>>>>>> 1f288d01
  },
  accountHeader: {
    flexDirection: 'row',
    alignItems: 'center',
    marginBottom: 16,
  },
  info: {
    fontSize: 16,
    marginBottom: 8,
  },
  icon: {
<<<<<<< HEAD
    width: 40,  // Adjust the size as needed
=======
    width: 40, // Adjust the size as needed
>>>>>>> 1f288d01
    height: 40, // Adjust the size as needed
    marginRight: 10,
  },
  group: {
    width: '50%',
    padding: 16,
    marginBottom: 16,
    borderRadius: 8,
    backgroundColor: '#f9f9f9',
    shadowColor: '#000',
    shadowOffset: { width: 0, height: 2 },
    shadowOpacity: 0.1,
    shadowRadius: 4,
    elevation: 5,
  },
  dangerText: {
    //marginTop: 16,
    marginBottom: 16,
    color: 'red',
    fontWeight: 'bold',
  },
  label: {
    fontSize: 16,
    fontWeight: 'bold',
    marginTop: 10,
  },
  space2: {
    marginBottom: 10,
  },
  // Modal styles
  modalOverlay: {
    flex: 1,
    justifyContent: 'center',
    alignItems: 'center',
    backgroundColor: 'rgba(0, 0, 0, 0.5)', // Overlay background with opacity
  },
  modalContainer: {
    width: '80%',
    padding: 20,
    backgroundColor: 'white',
    borderRadius: 10,
    alignItems: 'center',
  },
  modalTitle: {
    fontSize: 18,
    fontWeight: 'bold',
    color: '#4CAE4F',
    marginBottom: 10,
  },
  modalMessage: {
    fontSize: 16,
    marginBottom: 20,
    textAlign: 'center',
  },
  modalButtons: {
    width: '100%',
    flexDirection: 'row',
    justifyContent: 'space-between',
  },
<<<<<<< HEAD
  linkBox: { width: '100%', padding: 10, borderWidth: 1, borderColor: '#ccc', borderRadius: 5, textAlign: 'center', backgroundColor: '#f5f5f5', marginBottom: 10 },
  copyButton: { backgroundColor: '#4CAE4F', padding: 10, borderRadius: 5, width: '100%', alignItems: 'center', marginBottom: 10 },
=======
  linkBox: {
    width: '100%',
    padding: 10,
    borderWidth: 1,
    borderColor: '#ccc',
    borderRadius: 5,
    textAlign: 'center',
    backgroundColor: '#f5f5f5',
    marginBottom: 10,
  },
  copyButton: {
    backgroundColor: '#4CAE4F',
    padding: 10,
    borderRadius: 5,
    width: '100%',
    alignItems: 'center',
    marginBottom: 10,
  },
>>>>>>> 1f288d01
  copyButtonText: { color: 'white', fontSize: 16, fontWeight: 'bold' },
});<|MERGE_RESOLUTION|>--- conflicted
+++ resolved
@@ -1,16 +1,4 @@
 import React, { useEffect, useState } from 'react';
-<<<<<<< HEAD
-import { Text, View, Button, Modal, StyleSheet, Image, TouchableOpacity, TextInput } from 'react-native';
-import * as Clipboard from 'expo-clipboard';
-import { useRouter, router } from 'expo-router';
-import { db, auth } from '../../../services/firebaseConfig';
-import { deleteUser } from "firebase/auth";
-import { doc, getDoc, setDoc, deleteDoc } from 'firebase/firestore';
-import { useAuth } from '../../../services/authContext';
-
-const userIcon = require('../../../assets/images/icon.png');
-
-=======
 import {
   Text,
   View,
@@ -30,7 +18,7 @@
 import { useTheme } from 'react-native-paper'; // allows for dark mode, contributed by Kevin
 
 const userIcon = require('../../../assets/images/icon.png');
->>>>>>> 1f288d01
+
 
 export default function HomeScreen() {
   const { colors } = useTheme(); // allows for dark mode, contributed by Kevin
@@ -74,12 +62,7 @@
 
           setUserData({
             email: newUserData.email || '',
-<<<<<<< HEAD
             username: newUserData.username || '',
-=======
-            firstName: newUserData.name.split(' ')[0],
-            lastName: newUserData.name.split(' ')[1] || '',
->>>>>>> 1f288d01
           });
         }
       } catch (error) {
@@ -117,13 +100,8 @@
 
     try {
       // Reference to the user document by userID
-<<<<<<< HEAD
       const userRef = doc(db, 'users', userID);
   
-=======
-      const userRef = doc(db, 'user_profiles', userID);
-
->>>>>>> 1f288d01
       // Delete the user document from Firestore
       await deleteDoc(userRef);
 
@@ -142,18 +120,10 @@
     }
   };
 
-<<<<<<< HEAD
-
-  return (
-    
-    <View style={styles.container}>
-       {/* Account Header with Small Image */}
-=======
   return (
     // allows for dark mode, contributed by Kevin
     <View style={[styles.container, { backgroundColor: colors.background }]}>
       {/* Account Header with Small Image */}
->>>>>>> 1f288d01
       <View style={styles.accountHeader}>
         <Image source={userIcon} style={styles.icon} />
         <Text style={styles.accountTitle}>My Account</Text>
@@ -164,18 +134,10 @@
         <Text style={styles.label}>Email</Text>
         <Text style={styles.info}>{userData.email || 'Loading...'}</Text>
 
-<<<<<<< HEAD
         <Text style={styles.label}>User Name</Text>
         <Text style={styles.info}>{userData.username || 'Loading...'}</Text>
 
       
-=======
-        <Text style={styles.label}>First Name</Text>
-        <Text style={styles.info}>{userData.firstName || 'Loading...'}</Text>
-
-        <Text style={styles.label}>Last Name</Text>
-        <Text style={styles.info}>{userData.lastName || 'Loading...'}</Text>
->>>>>>> 1f288d01
         <View style={styles.space2} />
         <Button
           title="Edit Account"
@@ -197,29 +159,6 @@
         <Button title="Delete Account" onPress={toggleModal} />
       </View>
 
-<<<<<<< HEAD
-      {/* Share Kitchen Section */}  
-      <View style={styles.group}>
-      <Text style={styles.info}>Share your kitchen with friends and family to manage the kitchen together.</Text>
-        <Button title="Share Kitchen" onPress={generateShareLink} />
-      </View>
-
-      <Modal animationType="slide" transparent={true} visible={isShareModalVisible} onRequestClose={() => setShareModalVisible(false)}>
-        <View style={styles.modalOverlay}>
-          <View style={styles.modalContainer}>
-            <Text style={styles.modalTitle}>Share Kitchen</Text>
-            <Text style={styles.modalMessage}>Share this link with your family members.</Text>
-            <TextInput style={styles.linkBox} value={generatedLink} editable={false} />
-            <TouchableOpacity style={styles.copyButton} onPress={copyToClipboard}>
-              <Text style={styles.copyButtonText}>Copy Link</Text>
-            </TouchableOpacity>
-            <Button title="Close" onPress={() => setShareModalVisible(false)} />
-          </View>
-        </View>
-      </Modal>
-
-      {/* Modal for Delete Confirmation */}
-=======
       {/* Share Kitchen Section */}
       <View style={styles.group}>
         <Text style={styles.info}>
@@ -229,7 +168,6 @@
         <Button title="Share Kitchen" onPress={generateShareLink} />
       </View>
 
->>>>>>> 1f288d01
       <Modal
         animationType="slide"
         transparent={true}
@@ -300,11 +238,7 @@
     fontSize: 40,
     fontWeight: 'bold',
     color: '#4CAE4F',
-<<<<<<< HEAD
-    marginBottom: 16, 
-=======
     marginBottom: 16,
->>>>>>> 1f288d01
   },
   accountHeader: {
     flexDirection: 'row',
@@ -316,11 +250,7 @@
     marginBottom: 8,
   },
   icon: {
-<<<<<<< HEAD
-    width: 40,  // Adjust the size as needed
-=======
     width: 40, // Adjust the size as needed
->>>>>>> 1f288d01
     height: 40, // Adjust the size as needed
     marginRight: 10,
   },
@@ -380,10 +310,6 @@
     flexDirection: 'row',
     justifyContent: 'space-between',
   },
-<<<<<<< HEAD
-  linkBox: { width: '100%', padding: 10, borderWidth: 1, borderColor: '#ccc', borderRadius: 5, textAlign: 'center', backgroundColor: '#f5f5f5', marginBottom: 10 },
-  copyButton: { backgroundColor: '#4CAE4F', padding: 10, borderRadius: 5, width: '100%', alignItems: 'center', marginBottom: 10 },
-=======
   linkBox: {
     width: '100%',
     padding: 10,
@@ -402,6 +328,5 @@
     alignItems: 'center',
     marginBottom: 10,
   },
->>>>>>> 1f288d01
   copyButtonText: { color: 'white', fontSize: 16, fontWeight: 'bold' },
 });