--- conflicted
+++ resolved
@@ -1,221 +1,3 @@
-<<<<<<< HEAD
-import { StyleSheet } from "react-native";
-
-const styles = StyleSheet.create
-({
-    // Main container for the Settings screen.
-    container: 
-    {
-        flex: 1,
-        padding: 20,
-    },
-
-    lightContainer:
-    {
-        backgroundColor: '#FEF9F2',
-    },
-
-    darkContainer:
-    {
-        backgroundColor: '#121212',
-    },
-
-    // Title section with an icon.
-    titleContainer:
-    {
-        flexDirection: 'row', // Aligns the icon and text.
-        alignItems: 'center',
-        justifyContent: 'center',
-        marginBottom: 30, // Adds spacing below the title.
-    },
-
-    title: 
-    {
-        fontSize: 60,
-        fontFamily: 'inter-bold',
-        textAlign: 'center',
-        marginBottom: 30,
-        color: '#4CAE4F',
-    },
-
-    icon:
-    {
-        width: 50,
-        height: 50,
-        marginRight: 10, // Adds spacing between the icon and title.
-    },
-
-    lightText: 
-    {
-        color: '#000',
-    },
-
-    darkText: 
-    {
-        color: '#FFF',
-    },
-
-    // Main content container, divided into two sections.
-    contentContainer:
-    {
-        flexDirection: 'row', // Layout split between left and right sections.
-        flex: 1, // Allows content to fill available space.
-    },
-
-    leftSection:
-    {
-        flex: 1,
-        alignItems: 'flex-start',
-        paddingLeft: 10,
-    },
-
-    rightSection:
-    {
-        flex: 1,
-        alignItems: 'flex-start',
-        paddingLeft: 20,
-    },
-
-    divider:
-    {
-        width: 2,
-        backgroundColor: '#4CAE4F',
-        marginHorizontal: 15,
-        height: '100%', // Extends the full height of the container, should users zoom out.
-    },
-
-    // Container for input fields and buttons.
-    formGroup: 
-    {
-        marginBottom: 15,
-        width: '90%',
-    },
-
-    // Label text for input fields.
-    label: 
-    {
-        fontSize: 16,
-        fontWeight: '500',
-        marginBottom: 5,
-    },
-    
-    // General input field styling.
-    input: 
-    {
-        borderWidth: 1,
-        borderRadius: 5,
-        padding: 10,
-        fontSize: 16,
-        width: '100%',
-    },
-
-    lightInput: 
-    {
-        borderColor: '#ccc',
-        color: '#000',
-        backgroundColor: '#FFF',
-    },
-
-    darkInput: 
-    {
-        borderColor: '#444',
-        color: '#FFF',
-        backgroundColor: '#222',
-    },
-    
-    // General button styling.
-    button: 
-    {
-        backgroundColor: '#4CAE4F',
-        borderRadius: 5,
-        padding: 10,
-        marginTop: 10,
-        alignItems: 'center',
-    },
-      
-    disabledButton: 
-    {
-        backgroundColor: '#6c757d', // Gray out the button.
-    },
-      
-    buttonText: 
-    {
-        color: '#fff',
-        fontSize: 16,
-        fontWeight: 'bold',
-    },
-
-    // Notification settings container.
-    notificationOption: 
-    {
-        padding: 10,
-        marginVertical: 5,
-        borderWidth: 1,
-        borderColor: '#4CAE4F',
-        borderRadius: 5,
-        alignItems: 'center',
-        width: '90%',
-    },
-      
-    selectedOption: 
-    {
-        backgroundColor: '#4CAE4F',
-    },
-      
-    notificationText: 
-    {
-        fontSize: 16,
-        color: '#000',
-    },
-
-    phoneInput:
-    {
-        borderWidth: 1,
-        borderRadius: 5,
-        padding: 10,
-        fontSize: 16,
-        width: '100%',
-    },
-
-    lightPhoneInput: 
-    {
-        borderColor: '#ccc',
-        color: '#000',
-        backgroundColor: '#FFF',
-    },
-
-    darkPhoneInput: 
-    {
-        borderColor: '#444',
-        color: '#FFF',
-        backgroundColor: '#222',
-    },
-
-    phoneSaveButton:
-    {
-        backgroundColor: '#4CAE4F',
-        padding: 10,
-        borderRadius: 5,
-        alignItems: 'center',
-        marginTop: 10,
-    },
-
-    phoneSaveButtonText:
-    {
-        color: '#fff',
-        fontSize: 16,
-        fontWeight: 'bold',
-    },
-
-    phoneVerifiedText:
-    {
-        color: '#4CAE4F',
-        fontSize: 16,
-        marginTop: 10,
-        textAlign: 'center',
-    },
-      
-=======
 import { StyleSheet } from 'react-native';
 
 const styles = StyleSheet.create({
@@ -393,7 +175,6 @@
     marginTop: 10,
     textAlign: 'center',
   },
->>>>>>> 6662c5be
 });
 
 export default styles;