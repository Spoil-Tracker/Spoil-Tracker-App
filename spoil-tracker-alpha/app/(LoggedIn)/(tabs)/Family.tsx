--- conflicted
+++ resolved
@@ -1,15 +1,9 @@
 import React, { useState, useCallback, useEffect } from 'react';
-<<<<<<< HEAD
 import { View, Text, TouchableOpacity, TextInput, Modal, StyleSheet, ScrollView, Pressable, Alert } from 'react-native';
 import { MaterialIcons, AntDesign, Ionicons } from '@expo/vector-icons';
 import * as Clipboard from 'expo-clipboard';
 import { useTheme } from 'react-native-paper'; // allows for dark mode, contributed by Kevin
 import { doc, addDoc, getDoc, getDocs, deleteDoc, collection, arrayRemove, updateDoc, arrayUnion} from 'firebase/firestore';
-=======
-import { View, Text, TouchableOpacity, TextInput, Modal, StyleSheet, ScrollView, Pressable } from 'react-native';
-import { MaterialIcons, AntDesign } from '@expo/vector-icons';
-import { doc, getDoc, getDocs, deleteDoc, collection, arrayRemove, updateDoc, arrayUnion} from 'firebase/firestore';
->>>>>>> edf405e5
 import { auth, db } from '../../../services/firebaseConfig';
 import { useFocusEffect, useRouter } from 'expo-router';
 import {
@@ -21,18 +15,12 @@
 } from '@/components/GroceryList/GroceryListService';
 import { getAccountByOwnerID, createAccount } from '@/components/Account/AccountService'
 import { GroceryList, deleteGroceryList } from '@/components/GroceryList/GroceryListService';
-<<<<<<< HEAD
 import { createKitchenInvite } from '../../../services/inviteService';
 
 export default function FamilyManagementScreen() {
 
   const { colors, dark } = useTheme(); // allows for dark mode, contributed by Kevin
 
-=======
-
-export default function FamilyManagementScreen() {
-
->>>>>>> edf405e5
   // ── Navigation & Auth ───────────────────────────────────────────────────────
   const router = useRouter();
   const currentUser = auth.currentUser;
@@ -56,11 +44,8 @@
   const [editingName, setEditingName] = useState('');
   // ── Family Membership & Ownership ───────────────────────────────────────────
   const [familyDocId, setFamilyDocId] = useState('');
-<<<<<<< HEAD
   const [familyName, setFamilyName] = useState<string>('');
   const [isEditingName, setIsEditingName] = useState<boolean>(false);
-=======
->>>>>>> edf405e5
   const [familyMembers, setFamilyMembers] = useState<string[]>([]);
   const [ownerID, setOwnerID] = useState('');
   const [usernamesMap, setUsernamesMap] = useState<Record<string, string>>({});
@@ -69,7 +54,6 @@
   const [showTransferOptions, setShowTransferOptions] = useState(false);
   // ── Family Deletion Confirmation Modal ─────────────────────────────────────
   const [showDeleteModal, setShowDeleteModal] = useState(false);
-<<<<<<< HEAD
   //Join Kitchen feature  
   const [enteredCode, setEnteredCode] = useState('');
   const [isShareModalVisible, setShareModalVisible] = useState(false);
@@ -175,18 +159,6 @@
     setModalVisible(false);
   };
 
-=======
-
-  const addKitchenItem = () => {
-    const count = parseInt(newItemCount, 10);
-    if (!newItemName.trim() || isNaN(count)) return;
-    setKitchenItems([...kitchenItems, { name: newItemName.trim(), count }]);
-    setNewItemName('');
-    setNewItemCount('');
-    setModalVisible(false);
-  };
-
->>>>>>> edf405e5
 
     // **Fetch Family Data */
     useFocusEffect(
@@ -205,11 +177,8 @@
                 members: string[];
                 owner_id: string;
                 shared_lists?: string[];
-<<<<<<< HEAD
                 family_name?: string;
-=======
                 shared_pantries?: string[];
->>>>>>> edf405e5
               };
               return Array.isArray(data.members) && data.members.includes(currentUser.uid);
             });
@@ -232,11 +201,7 @@
             setOwnerID(familyData.owner_id);
             setFamilyDocId(foundFamily.id);
             setSharedListIds(familyData.shared_lists ?? []);
-<<<<<<< HEAD
             setFamilyName(familyData.family_name ?? '');
-=======
-    
->>>>>>> edf405e5
     
             //fetch each member’s display name
             const usernames: Record<string, string> = {};
@@ -364,13 +329,8 @@
         }
       })();
     }, [sharedListIds, familyDocId]);
-<<<<<<< HEAD
-
-
-=======
-
-
->>>>>>> edf405e5
+
+
     // open shared list modal
     const openSharedList = async (list: GroceryList) => {
       const user = auth.currentUser;
@@ -588,7 +548,6 @@
             <Text style={styles.detail}>{sharedLists.length}</Text>
 
           </View>
-<<<<<<< HEAD
 
           {currentUser?.uid === ownerID && (
               <TouchableOpacity style={styles.button} onPress={handleSaveFamilyName}>
@@ -596,8 +555,6 @@
               </TouchableOpacity>
           )}  
 
-=======
->>>>>>> edf405e5
           {currentUser?.uid === ownerID ? (
             <TouchableOpacity
               style={[styles.disconnectButton, { backgroundColor: 'red' }]}
@@ -651,7 +608,6 @@
           )}
         </View>
 
-<<<<<<< HEAD
       ) : (
       <View style = {styles.section}>
         <Text style={styles.sectionTitle}> Join a Kitchen</Text>
@@ -716,8 +672,6 @@
           </Modal>
 
 
-=======
->>>>>>> edf405e5
         {/* Delete-Family Confirmation Modal */}
       <Modal
         transparent
