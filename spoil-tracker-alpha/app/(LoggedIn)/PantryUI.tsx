import React, { useState, useEffect, useRef } from 'react';
import {
  Animated,
  View,
  Text,
  StyleSheet,
  SafeAreaView,
  Pressable,
  Image,
  TextInput,
  ScrollView,
  Modal,
} from 'react-native';
import { Picker } from '@react-native-picker/picker';
import { AntDesign } from '@expo/vector-icons'; // For the plus and minus icons
import { Dimensions } from 'react-native';
import { useLocalSearchParams, useGlobalSearchParams, Link } from 'expo-router';
import { getDoc, doc, updateDoc, deleteDoc } from 'firebase/firestore';
import { v4 as uuidv4 } from 'uuid';
import { useRouter } from 'expo-router';
import { db } from '../../services/firebaseConfig'; // Import your existing Firebase setup
<<<<<<< HEAD

=======
import { useTheme } from 'react-native-paper'; // Import useTheme for dark mode, contributed by Kevin
import FoodDropdownComponent from '../../components/FoodDropdown';
>>>>>>> 1f288d01

type ListItem = {
  id: string;
  title: string;
  description: string;
  quantity: number;
  expirationDate: string;
  imageUrl: string;
};

const Pantry = () => {
  const [lists, setLists] = useState([]);
  const [scaleAnim] = useState(new Animated.Value(1));
  const [isModalVisible, setIsModalVisible] = useState(false); // State for modal visibility
  const [isTransferModalVisible, setIsTransferModalVisible] = useState(false); // State for transfer modal visibility
  const [selectedItemId, setSelectedItemId] = useState(''); // State for selected item ID
  const [selectedHeaderId, setSelectedHeaderId] = useState(''); // State for selected destination list
  const [listToDelete, setListToDelete] = useState(null); // State for the list to be deleted
  const [alertVisible, setAlertVisible] = useState(false); // State to control alert visibility
  const [alertMessage, setAlertMessage] = useState(''); // State to hold the alert message
  const router = useRouter();
  const [inputText, setInputText] = useState(''); // State to store the input text by Kevin
  const { colors } = useTheme(); // dark mode by Kevin

  const [dropdownVisible, setDropdownVisible] = useState(false); // Dropdown visibility state, used in the add item modal UI
  const dropdownHeight = useRef(new Animated.Value(0)).current; // Dropdown animation height, used in the add item modal UI
  const [customName, setCustomName] = useState(''); // Custom item name, used in the add item modal UI for when a user wants to add a custom item
  const [customDescription, setCustomDescription] = useState(''); // Custom item description, used in the add item modal UI for when a user wants to add a custom item
  const [filteredItems, setFilteredItems] = useState<ListItem[]>([]); // Filtered items state, hook used whenever the Sort By button is used or user searches through text input

  const [items, setItems] = useState<ListItem[]>([]);
  const [pantryTitle, setPantryTitle] = useState('');

  const local = useLocalSearchParams();
  const docRef = doc(db, 'pantries_t', local.id as string);

  useEffect(() => {
    fetchPantryData();
  }, []);

  const handleHeaderSave = async (headerText: string, listId: string) => {
    try {
      const snapshot = await getDoc(docRef);

      if (snapshot.exists()) {
        const sections = snapshot.data()?.sections || {};

        if (sections[listId]) {
          sections[listId].name = headerText; // Update only the name field

          await updateDoc(docRef, { sections });

          setAlertMessage(`List header updated to '${headerText}'`);
          setAlertVisible(true);

          setTimeout(() => {
            setAlertVisible(false);
          }, 3000);

          // Force a refresh of data locally to sync UI
          fetchPantryData();
        }
      } else {
        console.error('Snapshot does not exist!');
      }
    } catch (error) {
      console.error('Error saving header name:', error);
    }
  };

  const fetchPantryData = async () => {
    try {
      const snapshot = await getDoc(docRef);

      if (snapshot.exists()) {
        const data = snapshot.data();

        if (data?.sections) {
          const fetchedLists = Object.keys(data.sections).map((key) => ({
            id: key,
            header: data.sections[key]?.name || 'Untitled List',
            isEditable: true,
          }));

          const sortedLists = fetchedLists.sort((a, b) =>
            a.header === 'Unordered' ? -1 : b.header === 'Unordered' ? 1 : 0
          );

          setLists(fetchedLists);

          // Extract items from Firestore sections
          const extractedItems: ListItem[] = Object.keys(data.sections).flatMap(
            (key) =>
              data.sections[key]?.items?.map((item) => ({
                id: item.id,
                title: item.title,
                description: item.description,
                quantity: item.quantity,
                expirationDate: item.expirationDate,
                imageUrl: 'https://www.placekittens.com/100/100',
                sectionId: key,
              })) || []
          );

          setItems(extractedItems);
          setPantryTitle(data.name || 'Untitled Pantry');
        }
      }
    } catch (error) {
      console.error('Error fetching pantry data:', error);
    }
  };

  const onFABPress = async () => {
    Animated.sequence([
      Animated.timing(scaleAnim, {
        toValue: 1.2,
        duration: 200,
        useNativeDriver: true,
      }),
      Animated.timing(scaleAnim, {
        toValue: 1,
        duration: 200,
        useNativeDriver: true,
      }),
    ]).start();

    if (lists.length === 0) {
      console.warn('No available lists to add the item to.');
      return;
    }

    // Generate a random item
    const randomItem: ListItem = {
      id: uuidv4(),
      title: `Random Item ${Math.floor(Math.random() * 100)}`,
      description: 'Auto-generated random description',
      quantity: Math.floor(Math.random() * 10) + 1,
      expirationDate: new Date(
        Date.now() + Math.floor(Math.random() * 30) * 24 * 60 * 60 * 1000
      ).toISOString(),
      imageUrl: 'https://www.placekittens.com/100/100',
    };

    // Select a random list
    const randomList = lists[Math.floor(Math.random() * lists.length)];

    try {
      // Update Firestore with the new item
      const snapshot = await getDoc(docRef);

      if (snapshot.exists()) {
        const sections = snapshot.data()?.sections || {};
        const targetListItems = sections[randomList.id]?.items || [];

        const updatedSections = {
          ...sections,
          [randomList.id]: {
            ...sections[randomList.id],
            items: [...targetListItems, randomItem],
          },
        };

        await updateDoc(docRef, { sections: updatedSections });

        // Update the local state to show the change
        setItems((prevItems) => [
          ...prevItems,
          { ...randomItem, sectionId: randomList.id },
        ]);

        setAlertMessage(`Added item to ${randomList.header}`);
        setAlertVisible(true);

        setTimeout(() => {
          setAlertVisible(false);
        }, 3000);
      } else {
        console.error('No such document in Firestore!');
      }
    } catch (error) {
      console.error('Error adding random item:', error);
    }
  };

  // Function to add a new horizontal list
  const addNewList = async () => {
    const newListName = `List ${lists.length + 1}`;
    const newListId = uuidv4(); // Generate a unique ID for the new list

    try {
      const snapshot = await getDoc(docRef);

      if (snapshot.exists()) {
        const currentSections = snapshot.data()?.sections || {};

        // Add a new list only if it's dynamically created, not overwriting unordered
        const updatedSections = {
          ...currentSections,
          [newListId]: { name: newListName, items: [] },
        };

        await updateDoc(docRef, { sections: updatedSections });

        const newList = {
          id: newListId,
          header: newListName,
          isEditable: true,
        };
        setLists((prevLists) => [...prevLists, newList]);

        setAlertMessage(`Successfully added ${newListName}`);
        setAlertVisible(true);

        setTimeout(() => {
          setAlertVisible(false);
        }, 3000);
      } else {
        console.error('No such document in Firestore!');
      }
    } catch (error) {
      console.error('Error adding new list:', error);
    }
  };

  // Function to sort items by expiration date
  const sortItemsByExpiration = (items) => {
    return items.sort(
      (a, b) =>
        new Date(a.expirationDate).getTime() -
        new Date(b.expirationDate).getTime()
    );
  };

  // Show modal to confirm deletion
  const confirmDeleteList = (listId) => {
    setListToDelete(listId); // Set the list to be deleted
    setIsModalVisible(true); // Show the modal
  };

  // Remove the list
  const removeList = async () => {
    try {
      const listToDeleteSnapshot = await getDoc(docRef);
      if (!listToDeleteSnapshot.exists()) {
        console.error('Firestore document does not exist!');
        return;
      }

      const sections = listToDeleteSnapshot.data()?.sections || {};
      const listToDeleteItems = sections[listToDelete]?.items || [];

      // Ensure Unordered exists
      if (!sections['unordered']) {
        sections['unordered'] = { name: 'Unordered', items: [] };
      }

      const updatedUnorderedItems = [
        ...(sections['unordered'].items || []),
        ...listToDeleteItems,
      ];

      delete sections[listToDelete];

      await updateDoc(docRef, {
        sections: {
          ...sections,
          unordered: { ...sections['unordered'], items: updatedUnorderedItems },
        },
      });

      // Trigger a re-fetch of data
      fetchPantryData();

      setAlertMessage(`List deleted and moved items to 'Unordered'`);
      setAlertVisible(true);

      setTimeout(() => {
        setAlertVisible(false);
      }, 3000);

      setIsModalVisible(false);
    } catch (error) {
      console.error('Error during list deletion:', error);
    }
  };

  // Close the modal without deleting
  const cancelDelete = () => {
    setIsModalVisible(false); // Just close the modal
  };

  const openTransferModal = () => {
    setIsTransferModalVisible(true);
  };

  // Close transfer modal
  const closeTransferModal = () => {
    setIsTransferModalVisible(false);
    setSelectedItemId('');
    setSelectedHeaderId('');
  };

  const handleTransferItem = async () => {
    if (!selectedItemId || !selectedHeaderId) {
      alert('Please select both an item and a destination list.');
      return;
    }

    try {
      const itemToMove = items.find((item) => item.id === selectedItemId);
      if (!itemToMove) {
        alert('Item not found!');
        return;
      }

      const snapshot = await getDoc(docRef);
      if (!snapshot.exists()) {
        alert('No such document exists!');
        return;
      }

      const sections = snapshot.data()?.sections || {};
      const sourceListItems = sections[itemToMove.sectionId]?.items || [];
      const destinationListItems = sections[selectedHeaderId]?.items || [];

      // Remove the item from the source list
      const updatedSourceItems = sourceListItems.filter(
        (item) => item.id !== itemToMove.id
      );

      // Update the destination list with the moved item
      const updatedDestinationItems = [
        ...destinationListItems,
        { ...itemToMove, sectionId: selectedHeaderId },
      ];

      const updatedSections = {
        ...sections,
        [itemToMove.sectionId]: {
          ...sections[itemToMove.sectionId],
          items: updatedSourceItems,
        },
        [selectedHeaderId]: {
          ...sections[selectedHeaderId],
          items: updatedDestinationItems,
        },
      };

      await updateDoc(docRef, { sections: updatedSections });

      // Update the local state
      setItems((prevItems) =>
        prevItems.map((item) =>
          item.id === selectedItemId
            ? { ...item, sectionId: selectedHeaderId }
            : item
        )
      );

      alert('Item transferred successfully!');
      closeTransferModal();
    } catch (error) {
      console.error('Error transferring item:', error);
      alert('Failed to transfer item');
    }
  };

  // Group items by headerId dynamically
  const getItemsByHeader = (listId) => {
    return items.filter((item) => item.sectionId === listId);
  };

  // Render each horizontal list with an editable header
  const renderList = (list) => {
    const listItems = sortItemsByExpiration(
      items.filter((item) => item.sectionId === list.id)
    );

    const onDescriptionChange = async (text: string) => {
      setPantryDescription(text);
      try {
        await updateDoc(docRef, {
          description: text,
        });
        console.log('Description updated in Firestore');
      } catch (error) {
        console.error('Error updating description:', error);
      }
    };

    return (
      <View style={styles.listContainer} key={list.id}>
        {/* Conditional rendering based on the list's header name */}
        {list.header === 'Unordered' ? (
          <Text style={styles.listHeaderStatic}>{list.header}</Text>
        ) : (
          <TextInput
            style={styles.listHeader}
            value={list.header}
            onChangeText={(text) => {
              const updatedLists = lists.map((l) =>
                l.id === list.id ? { ...l, header: text } : l
              );
              setLists(updatedLists);
            }}
            onBlur={() => handleHeaderSave(list.header, list.id)} // Ensure this runs only after user finishes editing
            editable={list.isEditable}
          />
        )}

        {/* Remove button */}
        {list.isEditable && list.header !== 'Unordered' && (
          <Pressable
            style={styles.removeListButton}
            onPress={() => confirmDeleteList(list.id)}
          >
            <Text style={styles.removeListButtonText}>−</Text>
          </Pressable>
        )}

        <ScrollView horizontal contentContainerStyle={styles.horizontalScroll}>
          {listItems.length > 0 ? (
            listItems.map((item) => (
              <View key={item.id} style={styles.unit}>
                {item.imageUrl ? (
                  <Image
                    source={{ uri: item.imageUrl }}
                    style={styles.unitImage}
                  />
                ) : (
                  <View style={styles.unitImageFallback}>
                    <Text>No Image</Text>
                  </View>
                )}
                <View style={styles.textContainer}>
                  <Text style={styles.unitTitle}>{item.title}</Text>
                  <Text style={styles.unitDescription}>{item.description}</Text>
                  <Text style={styles.expirationText}>
                    EXP:{' '}
                    {new Date(item.expirationDate).toLocaleDateString('en-US', {
                      month: 'long',
                      day: 'numeric',
                      year: 'numeric',
                    })}
                  </Text>
                </View>
              </View>
            ))
          ) : (
            <Text style={styles.noItemsText}>No items available</Text>
          )}
        </ScrollView>
      </View>
    );
  };

  const closeModal = () => {
    setIsModalVisible(false); // Close modal
  };

  const toggleDropdown = () => {
    setDropdownVisible(!dropdownVisible);
    Animated.timing(dropdownHeight, {
      toValue: dropdownVisible ? 0 : 150, // Increased height for content and delete button
      duration: 300,
      useNativeDriver: true,
    }).start();
  };

  const addCustomItem = async () => {
    if (!customName || !customDescription) {
      return; // Exit the function early if any field is empty
    }
    const newItem = addCustomItem();
    try {
      // Fetch current document
      const snapshot = await getDoc(docRef);
      if (snapshot.exists()) {
        const currentItems = snapshot.data()?.items || []; // Get the current items or initialize if undefined
        const updatedItems = [...currentItems, newItem]; // Add the new random item

        // Update Firestore
        await updateDoc(docRef, {
          items: updatedItems,
        });

        // Update local state to reflect the new addition
        setItems(updatedItems);
        setFilteredItems(updatedItems);
        alert(`Added random item: ${newItem.title}`);
      } else {
        console.log('No such document!');
        alert('Failed to load document');
      }
    } catch (error) {
      console.error('Error adding random item to Firestore:', error);
      alert('Error adding random item');
    }
  };

  return (
    // allows for dark mode, contributed by Kevin
    <SafeAreaView
      style={[styles.container, { backgroundColor: colors.background }]}
    >
      <ScrollView contentContainerStyle={styles.scrollContainer}>
        <View style={styles.mainContent}>
          {/* Left Column - Adjusted for Flex */}
          <View style={styles.fixedLeftColumn}>
            {/* allows for dark mode contributed by Kevin */}
            <Text style={[styles.textBoxTitle, { color: colors.text }]}>
              Grocery List Example
            </Text>

            <Pressable style={styles.addListButton} onPress={addNewList}>
              <Text style={styles.addListButtonText}>Add New List</Text>
            </Pressable>
            <Pressable
              style={styles.addListButton}
              onPress={() => router.back()}
            >
              <Text style={styles.addListButtonText}>Back</Text>
            </Pressable>
            {/* Left Column - Text Box */}

            {/* allows for dark mode contributed by Kevin */}
            <Text style={[styles.label, { color: colors.text }]}>
              Enter Text:
            </Text>
            {/* allows a description box, contributed by Kevin */}
            <TextInput
              style={styles.largeTextInput}
              placeholder="Pantry Description..."
              value={inputText}
              onChangeText={(text) => setInputText(text)} // Update state on input change
              multiline={true} // Allow multiple lines of input
            />
          </View>

          {/* Right Column - Lists */}
          <View style={styles.rightColumn}>
            {lists.map((list) => renderList(list))}
          </View>
        </View>
      </ScrollView>

      {/* Transfer Button */}
      <Pressable style={styles.transferButton} onPress={openTransferModal}>
        <Text style={styles.transferButtonText}>Transfer Item</Text>
      </Pressable>

      <Modal
        visible={isTransferModalVisible}
        transparent={true}
        animationType="fade"
        onRequestClose={closeTransferModal}
      >
        <View style={styles.modalOverlay}>
          <View style={styles.modalContent}>
            <Text style={styles.modalText}>Transfer Item</Text>

            {/* Dropdown for selecting an item */}
            <Picker
              selectedValue={selectedItemId}
              onValueChange={(itemValue) => setSelectedItemId(itemValue)}
            >
              <Picker.Item label="Select Item" value="" />
              {items.map((item) => (
                <Picker.Item key={item.id} label={item.title} value={item.id} />
              ))}
            </Picker>

            {/* Dropdown for selecting a destination list */}
            <Picker
              selectedValue={selectedHeaderId}
              onValueChange={(itemValue) => setSelectedHeaderId(itemValue)}
            >
              <Picker.Item label="Select List" value="" />
              {lists
                .filter((list) => list.header !== 'Unordered') // Exclude Unordered
                .map((list) => (
                  <Picker.Item
                    key={list.id}
                    label={list.header}
                    value={list.id}
                  />
                ))}
            </Picker>

            <View style={styles.modalButtons}>
              <Pressable
                onPress={closeTransferModal}
                style={styles.modalButton}
              >
                <Text style={styles.modalButtonText}>Cancel</Text>
              </Pressable>
              <Pressable
                onPress={handleTransferItem}
                style={styles.modalButton}
              >
                <Text style={styles.modalButtonText}>Transfer</Text>
              </Pressable>
            </View>
          </View>
        </View>
      </Modal>

      {/* Modal for delete confirmation */}
      <Modal
        visible={isModalVisible}
        transparent={true}
        animationType="fade"
        onRequestClose={cancelDelete}
      >
        <View style={styles.modalOverlay}>
          <View style={styles.modalContent}>
            <Text style={styles.modalText}>
              Are you sure you want to delete this list?
            </Text>
            <View style={styles.modalButtons}>
              <Pressable onPress={cancelDelete} style={styles.modalButton}>
                <Text style={styles.modalButtonText}>Cancel</Text>
              </Pressable>
              <Pressable onPress={removeList} style={styles.modalButton}>
                <Text style={styles.modalButtonText}>Delete</Text>
              </Pressable>
            </View>
          </View>
        </View>
      </Modal>

      {/* Alert Banner */}
      {alertVisible && (
        <View style={styles.alertBanner}>
          <Text style={styles.alertText}>{alertMessage}</Text>
        </View>
      )}
      <Animated.View
        style={[styles.floatingButton, { transform: [{ scale: scaleAnim }] }]}
      >
        <Pressable onPress={onFABPress}>
          <AntDesign name="plus" size={24} color="white" />
        </Pressable>
      </Animated.View>
      <Modal
        animationType="fade"
        transparent={true}
        visible={isModalVisible}
        onRequestClose={closeModal}
      >
        <View style={styles.modalOverlay}>
          <View style={styles.modalContent}>
            <Text style={styles.modalTitle}>Add New Item</Text>
            <FoodDropdownComponent />
            <Pressable
              style={styles.modalButton}
              onPress={() => {
                // Add item to the list
                addRandomItem();
                closeModal();
              }}
            >
              <Text style={styles.buttonText}>Add Item</Text>
            </Pressable>
            <View
              style={{
                borderBottomColor: 'white',
                borderBottomWidth: StyleSheet.hairlineWidth,
                alignSelf: 'stretch',
                marginBottom: 10,
              }}
            />
            <Pressable onPress={toggleDropdown} style={styles.sortByButton}>
              <Text style={styles.buttonText}>Add Custom Item</Text>
            </Pressable>
            {/* Animated dropdown */}
            <Animated.View
              style={[styles.dropdown, { height: dropdownHeight }]}
            >
              {/* Conditionally hide the content based on dropdown visibility */}
              <View>
                <TextInput
                  style={styles.customInputField}
                  placeholder="Enter name"
                  value={customName}
                  onChangeText={setCustomName} // setName should be defined with useState
                />
                <TextInput
                  style={styles.customInputField}
                  placeholder="Enter description"
                  value={customDescription}
                  onChangeText={setCustomDescription} // setDescription should be defined with useState
                />
                <Pressable onPress={addCustomItem} style={styles.sortByButton}>
                  <Text style={styles.buttonText}>Submit</Text>
                </Pressable>
              </View>
            </Animated.View>

            <Pressable style={styles.modalButton} onPress={closeModal}>
              <Text style={styles.buttonText}>Close</Text>
            </Pressable>
          </View>
        </View>
      </Modal>
    </SafeAreaView>
  );
};

const styles = StyleSheet.create({
  container: {
    flex: 1,
    fontFamily: 'inter-bold',
  },
  scrollContainer: {
    flexGrow: 1,
    paddingHorizontal: 10,
  },
  mainContent: {
    flexDirection: 'row',
    width: '100%',
    paddingTop: 10,
  },
  fixedLeftColumn: {
    flex: 1,
    padding: 10,
    maxWidth: 250,
    justifyContent: 'flex-start',
  },
  rightColumn: {
    flex: 3,
    marginTop: 10,
  },
  dropdown: {
    overflow: 'hidden',
    marginTop: 5,
    borderRadius: 8,
    paddingHorizontal: 10,
  },
  buttonText: {
    color: 'white',
    fontWeight: 'bold',
    textAlign: 'center',
  },
  listContainer: {
    marginBottom: 12,
    backgroundColor: '#fff',
    borderRadius: 8,
    padding: 8,
    shadowColor: '#000',
    shadowOpacity: 0.1,
    shadowRadius: 3,
    elevation: 3,
  },
  listHeader: {
    fontSize: 16,
    fontWeight: 'bold',
    marginBottom: 6,
    paddingHorizontal: 10,
    paddingVertical: 5,
    backgroundColor: '#4CAE4F',
    color: '#fff',
    borderRadius: 6,
  },
  removeListButton: {
    backgroundColor: '#d32f2f',
    width: 25,
    height: 25,
    borderRadius: 12.5,
    justifyContent: 'center',
    alignItems: 'center',
    position: 'absolute',
    top: 8,
    right: 8,
  },
  removeListButtonText: {
    color: 'white',
    fontSize: 16,
    fontWeight: 'bold',
  },
  horizontalScroll: {
    flexDirection: 'row',
    paddingVertical: 6,
  },
  unit: {
    width: 120,
    marginRight: 8,
    backgroundColor: '#f0f0f0',
    borderRadius: 8,
    padding: 8,
    alignItems: 'center',
    justifyContent: 'center',
    shadowColor: '#000',
    shadowOpacity: 0.1,
    shadowRadius: 2,
    elevation: 2,
  },
  unitImage: {
    width: 80,
    height: 80,
    borderRadius: 6,
  },
  unitImageFallback: {
    width: 80,
    height: 80,
    backgroundColor: '#e0e0e0',
    justifyContent: 'center',
    alignItems: 'center',
    borderRadius: 6,
    borderWidth: 1,
    borderColor: '#ccc',
  },
  textContainer: {
    marginTop: 8,
    alignItems: 'center',
  },
  unitTitle: {
    fontSize: 14,
    fontWeight: 'bold',
  },
  unitDescription: {
    fontSize: 12,
    color: '#555',
    textAlign: 'center',
  },
  expirationText: {
    fontSize: 12,
    color: '#ff5722',
    fontWeight: 'bold',
    marginTop: 6,
  },
  floatingButton: {
    position: 'absolute',
    bottom: 20,
    right: 20,
    width: 60,
    height: 60,
    borderRadius: 30,
    backgroundColor: '#2196F3',
    justifyContent: 'center',
    alignItems: 'center',
    shadowColor: '#000',
    shadowOpacity: 0.2,
    shadowRadius: 5,
    elevation: 6,
  },
  addListButton: {
    backgroundColor: '#4CAE4F',
    paddingVertical: 10,
    paddingHorizontal: 20,
    borderRadius: 6,
    marginBottom: 15,
    shadowColor: '#000',
    shadowOpacity: 0.1,
    shadowRadius: 3,
    elevation: 3,
  },
  addListButtonText: {
    color: 'white',
    fontWeight: 'bold',
    fontSize: 14,
  },
  modalOverlay: {
    flex: 1,
    justifyContent: 'center',
    alignItems: 'center',
    backgroundColor: 'rgba(0, 0, 0, 0.5)',
  },
  modalTitle: {
    color: 'white',
    fontSize: 20,
    fontWeight: 'bold',
    marginBottom: 15,
  },
  modalContent: {
    backgroundColor: 'white',
    padding: 15,
    borderRadius: 8,
    width: 250,
    alignItems: 'center',
  },
  modalText: {
    fontSize: 16,
    marginBottom: 15,
    textAlign: 'center',
  },
  modalButtons: {
    flexDirection: 'row',
    justifyContent: 'space-around',
    width: '100%',
  },
  modalButton: {
    backgroundColor: '#007bff',
    paddingVertical: 10,
    paddingHorizontal: 20,
    borderRadius: 6,
    marginHorizontal: 8,
  },
  sortByButton: {
    backgroundColor: '#1e81b0',
    paddingVertical: 12,
    paddingHorizontal: 20,
    borderRadius: 8,
    alignItems: 'center',
    justifyContent: 'center',
    marginBottom: 10, // Add space between buttons
  },
  modalButtonText: {
    color: 'white',
    fontWeight: 'bold',
    fontSize: 14,
  },
  noItemsText: {
    fontSize: 14,
    color: '#999',
    textAlign: 'center',
    marginTop: 15,
  },
  textBoxTitle: {
    fontSize: 18,
    fontWeight: 'bold',
    color: '#333',
    marginBottom: 15,
    textAlign: 'left',
    paddingBottom: 8,
    borderBottomWidth: 2,
    borderBottomColor: '#2196F3',
  },
  alertBanner: {
    position: 'absolute',
    top: 0,
    left: 0,
    right: 0,
    backgroundColor: '#4caf50',
    paddingVertical: 10,
    justifyContent: 'center',
    alignItems: 'center',
    zIndex: 1000,
  },
  alertText: {
    color: 'white',
    fontWeight: 'bold',
    fontSize: 16,
  },
  transferButton: {
    position: 'absolute',
    bottom: 20, // Positioning it at the bottom
    left: 20, // Center it horizontally
    backgroundColor: '#4CAE4F',
    paddingVertical: 15,
    paddingHorizontal: 30,
    borderRadius: 30,
    shadowColor: '#000',
    shadowOpacity: 0.1,
    shadowRadius: 5,
    elevation: 6,
  },

  transferButtonText: {
    color: 'white',
    fontWeight: 'bold',
    fontSize: 16,
    textAlign: 'center',
  },

  listHeaderStatic: {
    fontSize: 16,
    fontWeight: 'bold',
    marginBottom: 6,
    paddingHorizontal: 10,
    paddingVertical: 5,
    backgroundColor: '#347736',
    color: '#fff',
    borderRadius: 6,
  },
  textBox: {
    backgroundColor: '#c4c4c4',
    padding: 15,
    borderRadius: 8,
    marginBottom: 20,
  },
  textBoxTitle2: {
    fontSize: 16,
    fontWeight: 'bold',
    marginBottom: 5,
  },
  textBoxContent: {
    fontSize: 14,
    color: '#555',
  },
  largeTextInput: {
    height: 240,
    borderColor: '#ccc',
    borderWidth: 1,
    borderRadius: 8,
    paddingLeft: 10,
    paddingTop: 10,
    textAlignVertical: 'top',
    backgroundColor: 'white',
  },
  customInputField: {
    height: 40,
    borderColor: '#ccc',
    borderWidth: 1,
    marginBottom: 3,
    marginTop: 3,
    paddingLeft: 8,
    borderRadius: 4,
  },
});

export default Pantry;<|MERGE_RESOLUTION|>--- conflicted
+++ resolved
@@ -19,12 +19,8 @@
 import { v4 as uuidv4 } from 'uuid';
 import { useRouter } from 'expo-router';
 import { db } from '../../services/firebaseConfig'; // Import your existing Firebase setup
-<<<<<<< HEAD
-
-=======
 import { useTheme } from 'react-native-paper'; // Import useTheme for dark mode, contributed by Kevin
 import FoodDropdownComponent from '../../components/FoodDropdown';
->>>>>>> 1f288d01
 
 type ListItem = {
   id: string;
